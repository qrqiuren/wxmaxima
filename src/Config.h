--- conflicted
+++ resolved
@@ -18,7 +18,6 @@
 ///  Foundation, Inc., 59 Temple Place, Suite 330, Boston, MA  02111-1307  USA
 ///
 
-<<<<<<< HEAD
 /*!
 \file 
 The configuration dialog.
@@ -27,10 +26,7 @@
 be read directly using <code> config->Read </code>, instead, where needed.
 */
 
-#include <wx_inc.h>
-=======
 #include <wx/wx.h>
->>>>>>> 2cbe05a2
 #include <wx/image.h>
 
 #include <wx/propdlg.h>
