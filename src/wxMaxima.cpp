///
///  Copyright (C) 2004-2014 Andrej Vodopivec <andrej.vodopivec@gmail.com>
///            (C) 2008-2009 Ziga Lenarcic <zigalenarcic@users.sourceforge.net>
///            (C) 2011-2011 cw.ahbong <cw.ahbong@gmail.com>
///            (C) 2012-2013 Doug Ilijev <doug.ilijev@gmail.com>
///
///  This program is free software; you can redistribute it and/or modify
///  it under the terms of the GNU General Public License as published by
///  the Free Software Foundation; either version 2 of the License, or
///  (at your option) any later version.
///
///  This program is distributed in the hope that it will be useful,
///  but WITHOUT ANY WARRANTY; without even the implied warranty of
///  MERCHANTABILITY or FITNESS FOR A PARTICULAR PURPOSE.  See the
///  GNU General Public License for more details.
///
///
///  You should have received a copy of the GNU General Public License
///  along with this program; if not, write to the Free Software
///  Foundation, Inc., 59 Temple Place, Suite 330, Boston, MA  02111-1307  USA
///

#include "wxMaxima.h"
#include "Config.h"
#include "SubstituteWiz.h"
#include "IntegrateWiz.h"
#include "LimitWiz.h"
#include "Plot2dWiz.h"
#include "SeriesWiz.h"
#include "SumWiz.h"
#include "Plot3dWiz.h"
#include "Gen1Wiz.h"
#include "Gen2Wiz.h"
#include "Gen3Wiz.h"
#include "Gen4Wiz.h"
#include "BC2Wiz.h"
#include "MatWiz.h"
#include "SystemWiz.h"
#include "MathPrintout.h"
#include "MyTipProvider.h"
#include "EditorCell.h"
#include "SlideShowCell.h"
#include "PlotFormatWiz.h"

#include <wx/clipbrd.h>
#include <wx/filedlg.h>
#include <wx/utils.h>
#include <wx/msgdlg.h>
#include <wx/textfile.h>
#include <wx/tokenzr.h>
#include <wx/mimetype.h>
#include <wx/dynlib.h>
#include <wx/dir.h>
#include <wx/filename.h>
#include <wx/artprov.h>
#include <wx/aboutdlg.h>
#include <wx/utils.h>

#include <wx/zipstrm.h>
#include <wx/wfstream.h>
#include <wx/txtstrm.h>
#include <wx/fs_mem.h>

#include <wx/url.h>
#include <wx/sstream.h>

#if defined __WXMAC__
#define MACPREFIX "wxMaxima.app/Contents/Resources/"
#endif

enum {
  maxima_process_id
};

wxMaxima::wxMaxima(wxWindow *parent, int id, const wxString title,
                   const wxPoint pos, const wxSize size) :
    wxMaximaFrame(parent, id, title, pos, size)
{
  m_port = 4010;
  m_pid = -1;
  m_inLispMode = false;
  m_first = true;
  m_isRunning = false;
  m_promptSuffix = "<PROMPT-S/>";
  m_promptPrefix = "<PROMPT-P/>";

  m_firstPrompt = wxT("(%i1) ");

  m_client = NULL;
  m_server = NULL;

  wxConfig::Get()->Read(wxT("lastPath"), &m_lastPath);
  m_lastPrompt = wxEmptyString;

  m_closing = false;
  m_openFile = wxEmptyString;
  m_currentFile = wxEmptyString;
  m_fileSaved = true;

  m_variablesOK = false;

  m_helpFile = wxEmptyString;

  m_isConnected = false;
  m_isRunning = false;

  wxFileSystem::AddHandler(new wxMemoryFSHandler); // for saving wxmx

  LoadRecentDocuments();
  UpdateRecentDocuments();

  m_findDialog = NULL;
  m_findData.SetFlags(wxFR_DOWN);

  m_console->SetFocus();

#if wxUSE_DRAG_AND_DROP
  m_console->SetDropTarget(new MyDropTarget(this));
#endif

  GetMenuBar()->Enable(menu_interrupt_id, false);

  /// RegEx for function definitions
  m_funRegEx.Compile(wxT("^ *([[:alnum:]%_]+) *\\(([[:alnum:]%_,[[.].] ]*)\\) *:="));
  // RegEx for variable definitions
  m_varRegEx.Compile(wxT("^ *([[:alnum:]%_]+) *:"));
  // RegEx for blank statement removal
  m_blankStatementRegEx.Compile(wxT("(^;)|((^|;)(((\\/\\*.*\\*\\/)?([[:space:]]*))+;)+)"));
}

wxMaxima::~wxMaxima()
{
  if (m_client != NULL)
    m_client->Destroy();

  delete m_printData;
}


#if wxUSE_DRAG_AND_DROP

bool MyDropTarget::OnDropFiles(wxCoord x, wxCoord y, const wxArrayString& files) {
  if (files.GetCount() != 1)
    return true;
  else {
    if (wxGetKeyState(WXK_SHIFT)) {
      m_wxmax->m_console->InsertText(files[0]);
      return true;
    }
    else if (files[0].Right(4) != wxT(".png") &&
             files[0].Right(5) != wxT(".jpeg") &&
             files[0].Right(4) != wxT(".jpg") &&
             files[0].Right(4) != wxT(".wxm") &&
             files[0].Right(5) != wxT(".wxmx") &&
             files[0].Right(4) != wxT(".mac"))
    {
      m_wxmax->m_console->InsertText(files[0]);
      return true;
    }
    else {
      if (files[0].Right(4) == wxT(".png")  ||
          files[0].Right(5) == wxT(".jpeg") ||
          files[0].Right(4) == wxT(".jpg"))
        m_wxmax->LoadImage(files[0]);
      else if (!m_wxmax->DocumentSaved() &&
          (files[0].Right(4) == wxT(".wxm") || files[0].Right(5) == wxT(".wxmx")))
      {
        int close = m_wxmax->SaveDocumentP();

        if (close == wxID_CANCEL)
          return false;

        if (close == wxID_YES) {
          if (!m_wxmax->SaveFile())
            return false;
        }

        m_wxmax->OpenFile(files[0]);
      }
      else
        m_wxmax->OpenFile(files[0]);

      return true;
    }
  }
}

#endif

///--------------------------------------------------------------------------------
///  Startup
///--------------------------------------------------------------------------------
void wxMaxima::InitSession()
{
  bool server = false;
  int defaultPort = 4010;

  wxConfig::Get()->Read(wxT("defaultPort"), &defaultPort);
  m_port = defaultPort;

  while (!(server = StartServer()))
  {
    m_port++;
    if (m_port > defaultPort + 50)
    {
      wxMessageBox(_("wxMaxima could not start the server.\n\n"
                     "Please check you have network support\n"
                     "enabled and try again!"),
                   _("Fatal error"),
                   wxOK | wxICON_ERROR);
      break;
    }
  }

  if (!server)
    SetStatusText(_("Starting server failed"));
  else if (!StartMaxima())
    SetStatusText(_("Starting Maxima process failed"), 1);
}

void wxMaxima::FirstOutput(wxString s)
{
  int startMaxima = s.find(wxT("Maxima"), 5); // The first in s is wxMaxima version - skip it
  int startHTTP = s.find(wxT("http"), startMaxima);
  m_maximaVersion = s.SubString(startMaxima+7, startHTTP - 1);

  wxRegEx lisp(wxT("[u|U]sing Lisp ([^\n]*)\n"));
  if (lisp.Matches(s))
    m_lispVersion = lisp.GetMatch(s, 1);

  m_lastPrompt = wxT("(%i1) ");

  /// READ FUNCTIONS FOR AUTOCOMPLETION
#if defined __WXMSW__
  // On windows and mac computers wxMaxima the data is always to be found relative to the CWD
  wxString index = wxGetCwd();
  index += wxT("\\data\\index.hhk");
#else
  wxString index = GetHelpFile();
  index.Replace(wxT("header.hhp"), wxT("index.hhk"));
#endif

#if defined __WXMAC__
  // On windows and mac computers the cwd of wxMaxima is the installation directory.
  m_console->LoadSymbols(wxGetCwd() + wxT("/") + wxT(MACPREFIX) + wxT("/autocomplete.txt"));
#elif defined __WXMSW__
  m_console->LoadSymbols(wxGetCwd() + wxT("\\data\\autocomplete.txt"));
#else
  wxString prefix(wxT(PREFIX));
  m_console->LoadSymbols(prefix + wxT("/share/wxMaxima/autocomplete.txt"));
#endif
  m_console->SetFocus();
}

///--------------------------------------------------------------------------------
///  Appending stuff to output
///--------------------------------------------------------------------------------

/***
 * ConsoleAppend adds a new line s of type to the console window. It will call
 * DoConsoleAppend if s is in xml and DoRawCosoleAppend if s is not in xml.
 */
void wxMaxima::ConsoleAppend(wxString s, int type)
{
  m_dispReadOut = false;
  s.Replace(m_promptSuffix, wxEmptyString);

  wxString t(s);
  t.Trim();
  t.Trim(false);
  if (!t.Length())
    return ;

  if (type != MC_TYPE_ERROR)
    SetStatusText(_("Parsing output"), 1);

  if (type == MC_TYPE_DEFAULT)
  {
    while (s.Length() > 0)
    {
      int start = s.Find(wxT("<mth"));

      if (start == -1) {
        t = s;
        t.Trim();
        t.Trim(false);
        if (t.Length())
          DoRawConsoleAppend(s, MC_TYPE_DEFAULT);
        s = wxEmptyString;
      }

      else {
        wxString pre = s.SubString(0, start - 1);
        wxString pre1(pre);
        pre1.Trim();
        pre1.Trim(false);
        int end = s.Find(wxT("</mth>"));
        if (end == -1)
          end = s.Length();
        else
          end += 5;
        wxString rest = s.SubString(start, end);

        if (pre1.Length()) {
          DoRawConsoleAppend(pre, MC_TYPE_DEFAULT);
          DoConsoleAppend(wxT("<span>") + rest +
                          wxT("</span>"), type, false);
        }
        else {
          DoConsoleAppend(wxT("<span>") + rest +
                          wxT("</span>"), type, false);
        }
        s = s.SubString(end + 1, s.Length());
      }
    }
  }

  else if (type == MC_TYPE_PROMPT) {
    SetStatusText(_("Ready for user input"), 1);
    m_lastPrompt = s;

    if (s.StartsWith(wxT("MAXIMA> "))) {
      s = s.Right(8);
    }
    else
      s = s + wxT(" ");

    DoConsoleAppend(wxT("<span>") + s + wxT("</span>"), type, true);
  }

  else if (type == MC_TYPE_ERROR)
    DoRawConsoleAppend(s, MC_TYPE_ERROR);

  else
    DoConsoleAppend(wxT("<span>") + s + wxT("</span>"), type, false);
}

void wxMaxima::DoConsoleAppend(wxString s, int type, bool newLine,
                               bool bigSkip)
{
  MathCell* cell;

  s.Replace(wxT("\n"), wxT(""), true);

  cell = m_MParser.ParseLine(s, type);

  if (cell == NULL)
  {
    wxMessageBox(_("There was an error in generated XML!\n\n"
                   "Please report this as a bug."), _("Error"),
                 wxOK | wxICON_EXCLAMATION);
    return ;
  }

  cell->SetSkip(bigSkip);
  m_console->InsertLine(cell, newLine || cell->BreakLineHere());
}

void wxMaxima::DoRawConsoleAppend(wxString s, int type)
{
  if (type == MC_TYPE_MAIN_PROMPT)
  {
    TextCell* cell = new TextCell(s);
    cell->SetType(type);
    m_console->InsertLine(cell, true);
  }

  else
  {
    wxStringTokenizer tokens(s, wxT("\n"));
    int count = 0;
    MathCell *tmp = NULL, *lst = NULL;
    while (tokens.HasMoreTokens())
    {
      TextCell* cell = new TextCell(tokens.GetNextToken());

      cell->SetType(type);

      if (tokens.HasMoreTokens())
        cell->SetSkip(false);

      if (lst == NULL)
        tmp = lst = cell;
      else {
        lst->AppendCell(cell);
        cell->ForceBreakLine(true);
        lst = cell;
      }

      count++;
    }
    m_console->InsertLine(tmp, true);
  }
}

/**
 * We need to remove any statement which would be considered empty
 * and thus cause an error. Comments within non-empty expressions seem to
 * be fine.
 *
 * What we need to remove is any statements which are any amount of whitespace
 * and any amount of comments, in any order, ended by a semicolon,
 * and nothing else.
 *
 * The most that should be left over is a single empty statement, ";".
 *
 * @param s The command string from which to remove comment expressions.
 */
void wxMaxima::StripComments(wxString& s)
{
  m_blankStatementRegEx.Replace(&s, wxT(";"));
}

void wxMaxima::SendMaxima(wxString s, bool history)
{
  if (!m_variablesOK) {
    m_variablesOK = true;
    SetupVariables();
  }

#if wxUSE_UNICODE
  s.Replace(wxT("\x00B2"), wxT("^2"));
  s.Replace(wxT("\x00B3"), wxT("^3"));
  s.Replace(wxT("\x00BD"), wxT("(1/2)"));
  s.Replace(wxT("\x221A"), wxT("sqrt"));
  s.Replace(wxT("\x03C0"), wxT("%pi"));
  s.Replace(wxT("\x2148"), wxT("%i"));
  s.Replace(wxT("\x2147"), wxT("%e"));
  s.Replace(wxT("\x221E"), wxT("inf"));
  s.Replace(wxT("\x22C0"), wxT(" and "));
  s.Replace(wxT("\x22C1"), wxT(" or "));
  s.Replace(wxT("\x22BB"), wxT(" xor "));
  s.Replace(wxT("\x22BC"), wxT(" nand "));
  s.Replace(wxT("\x22BD"), wxT(" nor "));
  s.Replace(wxT("\x21D2"), wxT(" implies "));
  s.Replace(wxT("\x21D4"), wxT(" equiv "));
  s.Replace(wxT("\x00AC"), wxT(" not "));
  s.Replace(wxT("\x2212"), wxT("-"));
#endif

  SetStatusText(_("Maxima is calculating"), 1);
  m_dispReadOut = false;

  /// Add this command to history
  if (history)
    AddToHistory(s);

  s.Replace(wxT("\n"), wxT(" "));
  s.Append(wxT("\n"));
  StripComments(s);

  /// Check for function/variable definitions
  wxStringTokenizer commands(s, wxT(";$"));
  while (commands.HasMoreTokens())
  {
    wxString line = commands.GetNextToken();
    if (m_varRegEx.Matches(line))
      m_console->AddSymbol(m_varRegEx.GetMatch(line, 1));

    if (m_funRegEx.Matches(line))
    {
      wxString funName = m_funRegEx.GetMatch(line, 1);
      m_console->AddSymbol(funName);

      /// Create a template from the input
      wxString args = m_funRegEx.GetMatch(line, 2);
      wxStringTokenizer argTokens(args, wxT(","));
      funName << wxT("(");
      int count = 0;
      while (argTokens.HasMoreTokens()) {
        if (count > 0)
          funName << wxT(",");
        wxString a = argTokens.GetNextToken().Trim().Trim(false);
        if (a != wxEmptyString)
        {
          if (a[0]=='[')
            funName << wxT("[<") << a.SubString(1, a.Length()-2) << wxT(">]");
          else
            funName << wxT("<") << a << wxT(">");
          count++;
        }
      }
      funName << wxT(")");
      m_console->AddSymbol(funName, true);
    }
  }

  m_console->EnableEdit(false);

#if wxUSE_UNICODE
  m_client->Write(s.utf8_str(), strlen(s.utf8_str()));
#else
  m_client->Write(s.c_str(), s.Length());
#endif
}

///--------------------------------------------------------------------------------
///  Socket stuff
///--------------------------------------------------------------------------------

/***
 * Convert problematic characters in buffer into something sane,
 * so that special character codes are not encountered unexpectedly
 * (i.e. early).
 */
void wxMaxima::SanitizeSocketBuffer(char *buffer, int length)
{
  for (int i = 0; i < length; i++)
  {
    if (buffer[i] == 0)
      buffer[i] = ' ';  // convert input null (0) to space (0x20)
  }
}

/***
 * Client event is triggered when there is something we can read from
 * the socket.
 */
void wxMaxima::ClientEvent(wxSocketEvent& event)
{
  char buffer[SOCKET_SIZE + 1];
  int read;
  switch (event.GetSocketEvent())
  {

  case wxSOCKET_INPUT:
    m_client->Read(buffer, SOCKET_SIZE);
    if (!m_client->Error())
    {
      read = m_client->LastCount();
      buffer[read] = 0;

      SanitizeSocketBuffer(buffer, read);

#if wxUSE_UNICODE
      m_currentOutput += wxString(buffer, wxConvUTF8);
#else
      m_currentOutput += wxString(buffer, *wxConvCurrent);
#endif

      if (!m_dispReadOut && m_currentOutput != wxT("\n")) {
        SetStatusText(_("Reading Maxima output"), 1);
        m_dispReadOut = true;
      }

      if (m_first && m_currentOutput.Find(m_firstPrompt) > -1)
        ReadFirstPrompt();

      ReadLoadSymbols();

      ReadMath();

      ReadPrompt();

      ReadLispError();
    }
    break;

  case wxSOCKET_LOST:
    if (!m_closing)
      ConsoleAppend(wxT("\nCLIENT: Lost socket connection ...\n"
                        "Restart Maxima with 'Maxima->Restart Maxima'.\n"),
                    MC_TYPE_ERROR);
    m_console->SetWorkingGroup(NULL);
    m_console->SetSelection(NULL);
    m_console->SetActiveCell(NULL);
    m_pid = -1;
    m_client->Destroy();
    m_client = NULL;
    m_isConnected = false;
    break;

  default:
    break;
  }
}

/***
 * ServerEvent is triggered when maxima connects to the socket server.
 */
void wxMaxima::ServerEvent(wxSocketEvent& event)
{
  switch (event.GetSocketEvent())
  {

  case wxSOCKET_CONNECTION :
    {
      if (m_isConnected) {
        wxSocketBase *tmp = m_server->Accept(false);
        tmp->Close();
        return;
      }
      m_isConnected = true;
      m_client = m_server->Accept(false);
      m_client->SetEventHandler(*this, socket_client_id);
      m_client->SetNotify(wxSOCKET_INPUT_FLAG | wxSOCKET_LOST_FLAG);
      m_client->Notify(true);
#ifndef __WXMSW__
      ReadProcessOutput();
#endif
    }
    break;

  case wxSOCKET_LOST:
    if (!m_closing)
      ConsoleAppend(wxT("\nSERVER: Lost socket connection ...\n"
                        "Restart Maxima with 'Maxima->Restart Maxima'.\n"),
                    MC_TYPE_ERROR);
    m_pid = -1;
    m_isConnected = false;

  default:
    break;
  }
}

bool wxMaxima::StartServer()
{
  SetStatusText(wxString::Format(_("Starting server on port %d"), m_port), 1);

  wxIPV4address addr;

#ifndef __WXMAC__
  addr.LocalHost();
#else
  addr.AnyAddress();
#endif

  addr.Service(m_port);

  m_server = new wxSocketServer(addr);
  if (!m_server->Ok())
  {
    delete m_server;
    m_server = NULL;
    m_isRunning = false;
    m_isConnected = false;
    SetStatusText(_("Starting server failed"), 1);
    return false;
  }
  SetStatusText(_("Server started"), 1);
  m_server->SetEventHandler(*this, socket_server_id);
  m_server->SetNotify(wxSOCKET_CONNECTION_FLAG);
  m_server->Notify(true);

  m_isConnected = false;
  m_isRunning = true;
  return m_isRunning;
}

///--------------------------------------------------------------------------------
///  Maxima process stuff
///--------------------------------------------------------------------------------

bool wxMaxima::StartMaxima()
{
  if (m_isConnected)
  {
    KillMaxima();
    //    m_client->Close();
    m_isConnected = false;
  }

  m_variablesOK = false;
  wxString command = GetCommand();;

  if (command.Length() > 0)
  {
#if defined(__WXMSW__)
    if (wxGetOsVersion() == wxOS_WINDOWS_9X)
    {
      wxString maximaPrefix = command.SubString(1, command.Length() - 3);
      wxString sysPath;

      wxGetEnv(wxT("path"), &sysPath);
      maximaPrefix.Replace(wxT("\\bin\\maxima.bat"), wxEmptyString);

      wxSetEnv(wxT("maxima_prefix"), maximaPrefix);
      wxSetEnv(wxT("path"), maximaPrefix + wxT("\\bin;") + sysPath);

      command = maximaPrefix + wxT("\\lib\\maxima");
      if (!wxDirExists(command))
        return false;

      wxArrayString files;
      wxDir::GetAllFiles(command, &files, wxT("maxima.exe"));
      if (files.Count() == 0)
        return false;
      else
      {
        command = files[0];
        command.Append(wxString::Format(
                         wxT(" -eval \"(maxima::start-client %d)\" -eval \"(run)\" -f"),
                         m_port
                       ));
      }
    }
    else {
      wxString clisp = command.SubString(1, command.Length() - 3);
      clisp.Replace("\\bin\\maxima.bat", "\\clisp-*.*");
      if (wxFindFirstFile(clisp, wxDIR).empty())
	command.Append(wxString::Format(wxT(" -s %d"), m_port));
      else
	command.Append(wxString::Format(wxT(" -r \":lisp (setup-client %d)\""), m_port));
    }
    wxSetEnv(wxT("home"), wxGetHomeDir());
    wxSetEnv(wxT("maxima_signals_thread"), wxT("1"));
#else
    command.Append(wxString::Format(wxT(" -r \":lisp (setup-client %d)\""),
                                    m_port));
#endif

#if defined __WXMAC__
    wxSetEnv(wxT("DISPLAY"), wxT(":0.0"));
#endif

    m_process = new wxProcess(this, maxima_process_id);
    m_process->Redirect();
    m_first = true;
    m_pid = -1;
    SetStatusText(_("Starting Maxima..."), 1);
    wxExecute(command, wxEXEC_ASYNC, m_process);
    m_input = m_process->GetInputStream();
    SetStatusText(_("Maxima started. Waiting for connection..."), 1);
  }
  else
    return false;
  return true;
}


void wxMaxima::Interrupt(wxCommandEvent& event)
{
  if (m_pid < 0)
  {
    GetMenuBar()->Enable(menu_interrupt_id, false);
    return ;
  }
#if defined (__WXMSW__)
  wxString path, maxima = GetCommand(false);
  wxArrayString out;
  maxima = maxima.SubString(2, maxima.Length() - 3);
  wxFileName::SplitPath(maxima, &path, NULL, NULL);
  wxString command = wxT("\"") + path + wxT("\\winkill.exe\"");
  command += wxString::Format(wxT(" -INT %ld"), m_pid);
  wxExecute(command, out);
#else
  wxProcess::Kill(m_pid, wxSIGINT);
#endif
}

void wxMaxima::KillMaxima()
{
  m_process->Detach();
  if (m_pid < 0)
  {
    if (m_inLispMode)
      SendMaxima(wxT("($quit)"));
    else
      SendMaxima(wxT("quit();"));
    return ;
  }
  wxProcess::Kill(m_pid, wxSIGKILL);
}

void wxMaxima::OnProcessEvent(wxProcessEvent& event)
{
  if (!m_closing)
    SetStatusText(_("Maxima process terminated."), 1);

  m_maximaVersion = wxEmptyString;
  m_lispVersion = wxEmptyString;

//  delete m_process;
//  m_process = NULL;
}

void wxMaxima::CleanUp()
{
  if (m_client)
    m_client->Notify(false);
  if (m_isConnected)
    KillMaxima();
  if (m_isRunning)
    m_server->Destroy();
}

///--------------------------------------------------------------------------------
///  Dealing with stuff read from the socket
///--------------------------------------------------------------------------------

void wxMaxima::ReadFirstPrompt()
{
#if defined(__WXMSW__)
  int start = m_currentOutput.Find(wxT("Maxima"));
  if (start == -1)
    start = 0;
  FirstOutput(wxT("wxMaxima ")
              wxT(VERSION)
              wxT(" http://andrejv.github.io/wxmaxima/\n") +
              m_currentOutput.SubString(start, m_currentOutput.Length() - 1));
#endif // __WXMSW__

  int s = m_currentOutput.Find(wxT("pid=")) + 4;
  int t = s + m_currentOutput.SubString(s, m_currentOutput.Length()).Find(wxT("\n")) - 1;

  if (s < t)
    m_currentOutput.SubString(s, t).ToLong(&m_pid);

  if (m_pid > 0)
    GetMenuBar()->Enable(menu_interrupt_id, true);

  m_first = false;
  m_inLispMode = false;
  SetStatusText(_("Ready for user input"), 1);
  m_closing = false; // when restarting maxima this is temporarily true
  m_currentOutput = wxEmptyString;
  m_console->EnableEdit(true);

  if (m_openFile.Length())
  {
    OpenFile(m_openFile);
    m_openFile = wxEmptyString;
  }
  else if (m_console->m_evaluationQueue->Empty())
  {
    bool open = false;
    wxConfig::Get()->Read(wxT("openHCaret"), &open);
    if (open)
      m_console->OpenNextOrCreateCell();
  }
}

/***
 * Checks if maxima displayed a new chunk of math
 */
void wxMaxima::ReadMath()
{
  int end = m_currentOutput.Find(m_promptPrefix);

  while (end > -1)
  {
    m_readingPrompt = true;
    wxString o = m_currentOutput.Left(end);
    ConsoleAppend(o, MC_TYPE_DEFAULT);
    m_currentOutput = m_currentOutput.SubString(end + m_promptPrefix.Length(),
                      m_currentOutput.Length());
    end = m_currentOutput.Find(m_promptPrefix);
  }

  if (m_readingPrompt)
    return ;

  wxString mth = wxT("</mth>");
  end = m_currentOutput.Find(mth);
  while (end > -1)
  {
    wxString o = m_currentOutput.Left(end);
    ConsoleAppend(o + mth, MC_TYPE_DEFAULT);
    m_currentOutput = m_currentOutput.SubString(end + mth.Length(),
                      m_currentOutput.Length());
    end = m_currentOutput.Find(mth);
  }
}

void wxMaxima::ReadLoadSymbols()
{
  int start = m_currentOutput.Find(wxT("<wxxml-symbols>"));
  while (start > -1)
  {
    int end = m_currentOutput.Find(wxT("</wxxml-symbols>"));
    if (end > -1)
    {
      wxString symbols = m_currentOutput.SubString(start + 15, end - 1);
      m_currentOutput = m_currentOutput.SubString(0, start-1) +
                        m_currentOutput.SubString(end + 16, m_currentOutput.Length());

      wxStringTokenizer templates(symbols, wxT("$"));
      while (templates.HasMoreTokens())
        m_console->AddSymbol(templates.GetNextToken());

      start = m_currentOutput.Find(wxT("<wxxml-symbols>"));
    }
    else
      start = -1;
  }
}

/***
 * Checks if maxima displayed a new prompt.
 */
void wxMaxima::ReadPrompt()
{
  bool ready = true;
  int end = m_currentOutput.Find(m_promptSuffix);
  if (end > -1)
  {
    m_readingPrompt = false;
    wxString o = m_currentOutput.Left(end);
    if (o != wxT("\n") && o.Length())
    {
      // Maxima displayed a new main prompt
      if (o.StartsWith(wxT("(%i")))
      {
        //m_lastPrompt = o.Mid(1,o.Length()-1);
        //m_lastPrompt.Replace(wxT(")"), wxT(":"), false);
        m_lastPrompt = o;
        m_console->m_evaluationQueue->RemoveFirst(); // remove it from queue

        if (m_console->m_evaluationQueue->Empty()) { // queue empty?
          m_console->ShowHCaret();
          m_console->SetWorkingGroup(NULL);
          m_console->Refresh();
        }
        else { // we don't have an empty queue
          m_console->Refresh();
          m_console->EnableEdit();
          ready = false;
          TryEvaluateNextInQueue();
        }

        m_console->EnableEdit();

        if (m_console->m_evaluationQueue->Empty())
        {
          bool open = false;
          wxConfig::Get()->Read(wxT("openHCaret"), &open);
          if (open)
            m_console->OpenNextOrCreateCell();
        }
      }

      // We have a question
      else {
        if (o.Find(wxT("<mth>")) > -1)
          DoConsoleAppend(o, MC_TYPE_PROMPT);
        else
          DoRawConsoleAppend(o, MC_TYPE_PROMPT);
      }

      if (o.StartsWith(wxT("\nMAXIMA>")))
        m_inLispMode = true;
      else
        m_inLispMode = false;
    }

    if (ready)
      SetStatusText(_("Ready for user input"), 1);
    m_currentOutput = m_currentOutput.SubString(end + m_promptSuffix.Length(),
                      m_currentOutput.Length());
  }
}

void wxMaxima::SetCWD(wxString file)
{
  wxFileName filename(file);

  if (filename.GetPath() == wxEmptyString)
    filename.AssignDir(wxGetCwd());

  // Escape all backslashes in the filename if needed by the OS.
  wxString filenamestring= filename.GetFullPath();
#if defined __WXMSW__
  filenamestring.Replace(wxT("\\"),wxT("/"));
#endif
  
  SendMaxima(wxT(":lisp-quiet (wx-cd \"") + filenamestring + wxT("\")"));
}

// OpenWXM(X)File
// Clear document (if clearDocument == true), then insert file
bool wxMaxima::OpenWXMFile(wxString file, MathCtrl *document, bool clearDocument)
{
  SetStatusText(_("Opening file"), 1);
  wxBeginBusyCursor();
  document->Freeze();

  // open wxm file
  wxTextFile inputFile(file);
  wxArrayString *wxmLines = NULL;

  if (!inputFile.Open()) {
    wxEndBusyCursor();
    document->Thaw();
    wxMessageBox(_("wxMaxima encountered an error loading ") + file, _("Error"), wxOK | wxICON_EXCLAMATION);
    SetStatusText(_("Ready for user input"), 1);
    return false;
  }

  if (inputFile.GetFirstLine() !=
      wxT("/* [wxMaxima batch file version 1] [ DO NOT EDIT BY HAND! ]*/"))
  {
    inputFile.Close();
    wxEndBusyCursor();
    document->Thaw();
    wxMessageBox(_("wxMaxima encountered an error loading ") + file, _("Error"), wxOK | wxICON_EXCLAMATION);
    SetStatusText(_("Ready for user input"), 1);
    return false;
  }

  wxmLines = new wxArrayString();
  wxString line;
  for (line = inputFile.GetFirstLine();
       !inputFile.Eof();
       line = inputFile.GetNextLine()) {
    wxmLines->Add(line);
  }
  wxmLines->Add(line);

  inputFile.Close();

  GroupCell *tree = CreateTreeFromWXMCode(wxmLines);

  delete wxmLines;

  // from here on code is identical for wxm and wxmx
  if (clearDocument)
    document->ClearDocument();

  document->InsertGroupCells(tree); // this also recalculates

  if (clearDocument) {
    m_currentFile = file;
    m_fileSaved = false; // to force reset title to update
    ResetTitle(true);
    document->SetSaved(true);
  }
  else
    ResetTitle(false);

  document->Thaw();
  document->Refresh(); // redraw document outside Freeze-Thaw

  m_console->SetDefaultHCaret();
  m_console->SetFocus();
  SetStatusText(_("Ready for user input"), 1);

#if defined __WXMSW__
  file.Replace(wxT("\\"), wxT("/"));
#endif
  SendMaxima(wxT(":lisp-quiet (setf $wxfilename \"") +
             file +
             wxT("\")"));
  SetCWD(file);

  wxEndBusyCursor();
  return true;
}

bool wxMaxima::OpenWXMXFile(wxString file, MathCtrl *document, bool clearDocument)
{
  SetStatusText(_("Opening file"), 1);
  wxBeginBusyCursor();
  document->Freeze();

  // open wxmx file
  wxXmlDocument xmldoc;

  wxFileSystem fs;
  wxFSFile *fsfile = fs.OpenFile(wxT("file:") + file + wxT("#zip:content.xml"));

  if ((fsfile == NULL) || (!xmldoc.Load(*(fsfile->GetStream())))) {
    wxEndBusyCursor();
    document->Thaw();
    delete fsfile;
    wxMessageBox(_("wxMaxima encountered an error loading ") + file, _("Error"),
        wxOK | wxICON_EXCLAMATION);
    SetStatusText(_("Ready for user input"), 1);
    return false;
  }

  delete fsfile;

  // start processing the XML file
  if (xmldoc.GetRoot()->GetName() != wxT("wxMaximaDocument")) {
    wxEndBusyCursor();
    document->Thaw();
    wxMessageBox(_("wxMaxima encountered an error loading ") + file, _("Error"),
        wxOK | wxICON_EXCLAMATION);
    SetStatusText(_("Ready for user input"), 1);
    return false;
  }

  // read document version and complain
  wxString docversion = xmldoc.GetRoot()->GetAttribute(wxT("version"), wxT("1.0"));
  double version = 1.0;
  if (docversion.ToDouble(&version)) {
    int version_major = int(version);
    int version_minor = int(10* (version - double(version_major)));

    if (version_major > DOCUMENT_VERSION_MAJOR) {
      wxEndBusyCursor();
      document->Thaw();
      wxMessageBox(_("Document ") + file +
          _(" was saved using a newer version of wxMaxima. Please update your wxMaxima."),
          _("Error"), wxOK | wxICON_EXCLAMATION);
      SetStatusText(_("Ready for user input"), 1);
      return false;
    }
    if (version_minor > DOCUMENT_VERSION_MINOR) {
      wxEndBusyCursor();
      wxMessageBox(_("Document ") + file +
          _(" was saved using a newer version of wxMaxima so it may not load correctly. Please update your wxMaxima."),
          _("Warning"), wxOK | wxICON_EXCLAMATION);
      wxBeginBusyCursor();
    }
  }

  // read zoom factor
  wxString doczoom = xmldoc.GetRoot()->GetAttribute(wxT("zoom"),wxT("100"));
  wxXmlNode *xmlcells = xmldoc.GetRoot()->GetChildren();
  GroupCell *tree = CreateTreeFromXMLNode(xmlcells, file);

  // from here on code is identical for wxm and wxmx
  if (clearDocument) {
    document->ClearDocument();
    long int zoom = 100;
    if (!(doczoom.ToLong(&zoom)))
      zoom = 100;
    document->SetZoomFactor( double(zoom) / 100.0, false); // Set zoom if opening, dont recalculate
  }

  document->InsertGroupCells(tree); // this also recalculates

  if (clearDocument) {
    m_currentFile = file;
    m_fileSaved = false; // to force reset title to update
    ResetTitle(true);
    document->SetSaved(true);
  }
  else
    ResetTitle(false);

  document->Thaw();
  document->Refresh(); // redraw document outside Freeze-Thaw

  m_console->SetDefaultHCaret();
  m_console->SetFocus();
  SetStatusText(_("Ready for user input"), 1);

#if defined __WXMSW__
  file.Replace(wxT("\\"), wxT("/"));
#endif
  SendMaxima(wxT(":lisp-quiet (setf $wxfilename \"") +
             file +
             wxT("\")"));
  SetCWD(file);
  
  wxEndBusyCursor();
  return true;
}

GroupCell* wxMaxima::CreateTreeFromXMLNode(wxXmlNode *xmlcells, wxString wxmxfilename)
{
  MathParser mp(wxmxfilename);
  MathCell *tree = NULL;
  MathCell *last = NULL;

  bool warning = true;

  if (xmlcells) {
    last = tree = mp.ParseTag(xmlcells, false); // first cell
    while (xmlcells->GetNext()) {
      xmlcells = xmlcells->GetNext();
      MathCell *cell = mp.ParseTag(xmlcells, false);

      if (cell != NULL)
      {
        last->m_next = last->m_nextToDraw = cell;
        last->m_next->m_previous = last->m_next->m_previousToDraw = last;

        last = last->m_next;
      }
      else if (warning)
      {
        wxMessageBox(_("Parts of the document will not be loaded correctly!"), _("Warning"),
          wxOK | wxICON_WARNING);
        warning = false;
      }
    }
  }

  return dynamic_cast<GroupCell*>(tree);
}

GroupCell* wxMaxima::CreateTreeFromWXMCode(wxArrayString* wxmLines)
{
  bool hide = false;
  GroupCell* tree = NULL;
  GroupCell* last = NULL;
  GroupCell* cell = NULL;

  while (wxmLines->GetCount()>0)
  {
    if (wxmLines->Item(0) == wxT("/* [wxMaxima: hide output   ] */"))
      hide = true;

    // Print title
    else if (wxmLines->Item(0) == wxT("/* [wxMaxima: title   start ]"))
    {
      wxmLines->RemoveAt(0);

      wxString line;
      while (wxmLines->Item(0) != wxT("   [wxMaxima: title   end   ] */"))
      {
        if (line.Length() == 0)
          line = wxmLines->Item(0);
        else
          line += wxT("\n") + wxmLines->Item(0);

        wxmLines->RemoveAt(0);
      }

      cell = new GroupCell(GC_TYPE_TITLE, line);
      if (hide) {
        cell->Hide(true);
        hide = false;
      }
    }

    // Print section
    else if (wxmLines->Item(0) == wxT("/* [wxMaxima: section start ]"))
    {
      wxmLines->RemoveAt(0);

      wxString line;
      while (wxmLines->Item(0) != wxT("   [wxMaxima: section end   ] */"))
      {
        if (line.Length() == 0)
          line = wxmLines->Item(0);
        else
          line += wxT("\n") + wxmLines->Item(0);

        wxmLines->RemoveAt(0);
      }

      cell = new GroupCell(GC_TYPE_SECTION, line);
      if (hide) {
        cell->Hide(true);
        hide = false;
      }
    }

    // Print section
    else if (wxmLines->Item(0) == wxT("/* [wxMaxima: subsect start ]"))
    {
      wxmLines->RemoveAt(0);

      wxString line;
      while (wxmLines->Item(0) != wxT("   [wxMaxima: subsect end   ] */"))
      {
        if (line.Length() == 0)
          line = wxmLines->Item(0);
        else
          line += wxT("\n") + wxmLines->Item(0);

        wxmLines->RemoveAt(0);
      }

      cell = new GroupCell(GC_TYPE_SUBSECTION, line);
      if (hide) {
        cell->Hide(true);
        hide = false;
      }
    }

    // Print comment
    else if (wxmLines->Item(0) == wxT("/* [wxMaxima: comment start ]"))
    {
      wxmLines->RemoveAt(0);

      wxString line;
      while (wxmLines->Item(0) != wxT("   [wxMaxima: comment end   ] */"))
      {
        if (line.Length() == 0)
          line = wxmLines->Item(0);
        else
          line += wxT("\n") + wxmLines->Item(0);

        wxmLines->RemoveAt(0);
      }

      cell = new GroupCell(GC_TYPE_TEXT, line);
      if (hide) {
        cell->Hide(true);
        hide = false;
      }
    }

    // Print input
    else if (wxmLines->Item(0) == wxT("/* [wxMaxima: input   start ] */"))
    {
      wxmLines->RemoveAt(0);

      wxString line;
      while (wxmLines->Item(0) != wxT("/* [wxMaxima: input   end   ] */"))
      {
        if (line.Length() == 0)
          line = wxmLines->Item(0);
        else
          line += wxT("\n") + wxmLines->Item(0);

        wxmLines->RemoveAt(0);
      }

      cell = new GroupCell(GC_TYPE_CODE, line);
      if (hide) {
        cell->Hide(true);
        hide = false;
      }
    }

    else if (wxmLines->Item(0) == wxT("/* [wxMaxima: page break    ] */"))
    {
      wxmLines->RemoveAt(0);

      cell = new GroupCell(GC_TYPE_PAGEBREAK);
    }

    else if (wxmLines->Item(0) == wxT("/* [wxMaxima: fold    start ] */"))
    {
      wxmLines->RemoveAt(0);

      last->HideTree(CreateTreeFromWXMCode(wxmLines));
    }

    else if (wxmLines->Item(0) == wxT("/* [wxMaxima: fold    end   ] */"))
    {
      wxmLines->RemoveAt(0);

      break;
    }

    if (cell) { // if we have created a cell in this pass
      if (!tree)
        tree = last = cell;
      else {

        last->m_next = last->m_nextToDraw = ((MathCell *)cell);
        last->m_next->m_previous = last->m_next->m_previousToDraw = ((MathCell *)last);

        last = (GroupCell *)last->m_next;

      }
      cell = NULL;
    }

    wxmLines->RemoveAt(0);
  }

  return tree;
}

/***
 * This works only for gcl by default - other lisps have different prompts.
 */
void wxMaxima::ReadLispError()
{
  static const wxString lispError = wxT("dbl:MAXIMA>>"); // gcl
  int end = m_currentOutput.Find(lispError);
  if (end > -1)
  {
    m_readingPrompt = false;
    m_inLispMode = true;
    wxString o = m_currentOutput.Left(end);
    ConsoleAppend(o, MC_TYPE_DEFAULT);
    ConsoleAppend(lispError, MC_TYPE_PROMPT);
    SetStatusText(_("Ready for user input"), 1);
    m_currentOutput = wxEmptyString;
  }
}

#ifndef __WXMSW__
void wxMaxima::ReadProcessOutput()
{
  wxString o;
  while (m_process->IsInputAvailable())
    o += m_input->GetC();

  int st = o.Find(wxT("Maxima"));
  if (st == -1)
    st = 0;

  FirstOutput(wxT("wxMaxima ")
              wxT(VERSION)
              wxT(" http://andrejv.github.io/wxmaxima/\n") +
              o.SubString(st, o.Length() - 1));

  SetStatusText(_("Ready for user input"), 1);
}
#endif

/***
 * This method is called once when maxima starts. It loads wxmathml.lisp
 * and sets some option variables.
 */
void wxMaxima::SetupVariables()
{
  SendMaxima(wxT(":lisp-quiet (setf *prompt-suffix* \"") +
             m_promptSuffix +
             wxT("\")"));
  SendMaxima(wxT(":lisp-quiet (setf *prompt-prefix* \"") +
             m_promptPrefix +
             wxT("\")"));
  SendMaxima(wxT(":lisp-quiet (setf $in_netmath nil)"));
  SendMaxima(wxT(":lisp-quiet (setf $show_openplot t)"));
#if defined (__WXMSW__)
  wxString cwd = wxGetCwd();
  cwd.Replace(wxT("\\"), wxT("/"));
  SendMaxima(wxT(":lisp-quiet ($load \"") + cwd + wxT("/data/wxmathml\")"));
#elif defined (__WXMAC__)
  wxString cwd = wxGetCwd();
  cwd = cwd + wxT("/") + wxT(MACPREFIX);
  SendMaxima(wxT(":lisp-quiet ($load \"") + cwd + wxT("wxmathml\")"));
  // check for Gnuplot.app - use it if it exists
  wxString gnuplotbin(wxT("/Applications/Gnuplot.app/Contents/Resources/bin/gnuplot"));
  if (wxFileExists(gnuplotbin))
    SendMaxima(wxT(":lisp-quiet (setf $gnuplot_command \"") + gnuplotbin + wxT("\")"));
#else
  wxString prefix = wxT(PREFIX);
  SendMaxima(wxT(":lisp-quiet ($load \"") + prefix +
             wxT("/share/wxMaxima/wxmathml\")"));
#endif

  if (m_currentFile != wxEmptyString)
  {
    wxString filename(m_currentFile);
#if defined __WXMSW__
    filename.Replace(wxT("\\"), wxT("/"));
#endif
    SendMaxima(wxT(":lisp-quiet (setf $wxfilename \"") +
               filename +
               wxT("\")"));
    SetCWD(filename);
  }
}

///--------------------------------------------------------------------------------
///  Getting confuguration
///--------------------------------------------------------------------------------

wxString wxMaxima::GetCommand(bool params)
{
#if defined (__WXMSW__)
  wxConfig *config = (wxConfig *)wxConfig::Get();
  wxString maxima = wxGetCwd();
  wxString parameters;

  if (maxima.Right(8) == wxT("wxMaxima"))
    maxima.Replace(wxT("wxMaxima"), wxT("bin\\maxima.bat"));
  else
    maxima.Append("\\maxima.bat");

  if (!wxFileExists(maxima))
  {
    config->Read(wxT("maxima"), &maxima);
    if (!wxFileExists(maxima))
    {
      wxMessageBox(_("wxMaxima could not find Maxima!\n\n"
                     "Please configure wxMaxima with 'Edit->Configure'.\n"
                     "Then start Maxima with 'Maxima->Restart Maxima'."), _("Warning"),
                   wxOK | wxICON_EXCLAMATION);
      SetStatusText(_("Please configure wxMaxima with 'Edit->Configure'."));
      return wxEmptyString;
    }
  }

  config->Read(wxT("parameters"), &parameters);
  if (params)
    return wxT("\"") + maxima + wxT("\" ") + parameters;
  return maxima;
#else
  wxConfig *config = (wxConfig *)wxConfig::Get();
  wxString command, parameters;
  bool have_config = config->Read(wxT("maxima"), &command);

  //Fix wrong" maxima=1" paraneter in ~/.wxMaxima if upgrading from 0.7.0a
  if (!have_config || (have_config && command.IsSameAs (wxT("1"))))
  {
#if defined (__WXMAC__)
<<<<<<< HEAD
    if (wxFileExists(wxT("/Applications/Maxima.app")))
      command = wxT("/Applications/Maxima.app");
    else if (wxFileExists(wxT("/usr/local/bin")))
=======
    if (wxFileExists("/Applications/Maxima.app"))
      command = wxT("/Applications/Maxima.app");
    else if (wxFileExists("/usr/local/bin/maxima"))
>>>>>>> 2cbe05a2
      command = wxT("/usr/local/bin/maxima");
    else
      command = wxT("maxima");
#else
    command = wxT("maxima");
#endif
    config->Write(wxT("maxima"), command);
  }

#if defined (__WXMAC__)
  if (command.Right(4) == wxT(".app")) // if pointing to a Maxima.app
    command.Append(wxT("/Contents/Resources/maxima.sh"));
#endif

  config->Read(wxT("parameters"), &parameters);
  command = wxT("\"") + command + wxT("\" ") + parameters;
  return command;
#endif
}

///--------------------------------------------------------------------------------
///  Tips and help
///--------------------------------------------------------------------------------

void wxMaxima::ShowTip(bool force)
{
  bool ShowTips = true;
  int tipNum = 0;
  wxConfig *config = (wxConfig *)wxConfig::Get();
  config->Read(wxT("ShowTips"), &ShowTips);
  config->Read(wxT("tipNum"), &tipNum);
  if (!ShowTips && !force)
    return ;
  wxString tips = wxT("tips.txt");
#if defined (__WXMSW__)
  wxString prefix = wxGetCwd() + wxT("\\data\\");
#elif defined (__WXMAC__)
  wxString prefix = wxT(MACPREFIX);
  prefix += wxT("/");
#else
  wxString prefix = wxT(PREFIX);
  prefix += wxT("/share/wxMaxima/");
#endif

  tips = prefix + tips;
  if (wxFileExists(tips))
  {
    MyTipProvider *t = new MyTipProvider(tips, tipNum);
    ShowTips = wxShowTip(this, t, ShowTips);
    config->Write(wxT("ShowTips"), ShowTips);
    tipNum = t->GetCurrentTip();
    config->Write(wxT("tipNum"), tipNum);
    config->Flush();
    delete t;
  }
  else
  {
    wxMessageBox(_("wxMaxima could not find tip files."
                   "\n\nPlease check your installation."),
                 _("Error"), wxICON_ERROR | wxOK);
  }
}

wxString wxMaxima::GetHelpFile()
{
#if defined __WXMSW__
  wxString command;
  wxString chm;

  command = GetCommand(false);

  if (command.empty())
    return wxEmptyString;

  command.Replace(wxT("bin\\maxima.bat"), wxT("share\\maxima"));

  chm = wxFindFirstFile(command + wxT("\\*"), wxDIR);

  if (chm.empty())
    return wxEmptyString;

  chm = chm + wxT("\\doc\\chm\\");

  wxString locale = wxGetApp().m_locale.GetCanonicalName().Left(2);

  if (wxFileExists(chm + locale + wxT("\\maxima.chm")))
    return chm + locale + wxT("\\maxima.chm");

  if (wxFileExists(chm + wxT("maxima.chm")))
    return chm + wxT("maxima.chm");

  return wxEmptyString;
#else
  wxString headerFile;
  wxConfig::Get()->Read(wxT("helpFile"), &headerFile);

  if (headerFile.Length() && wxFileExists(headerFile))
    return headerFile;
  else
    headerFile = wxEmptyString;

  wxProcess *process = new wxProcess(this, -1);
  process->Redirect();
  wxString command = GetCommand();
  command += wxT(" -d");
  wxArrayString output;
  wxExecute(command, output, wxEXEC_ASYNC);

  wxString line;
  wxString docdir;
  wxString langsubdir;

  for (unsigned int i=0; i<output.GetCount(); i++)
  {
    line = output[i];
    if (line.StartsWith(wxT("maxima-htmldir")))
      docdir = line.Mid(15);
    else if (line.StartsWith(wxT("maxima-lang-subdir")))
    {
      langsubdir = line.Mid(19);
      if (langsubdir == wxT("NIL"))
        langsubdir = wxEmptyString;
    }
  }

  if (docdir.Length() == 0)
    return wxEmptyString;

  headerFile = docdir + wxT("/");
  if (langsubdir.Length())
    headerFile += langsubdir + wxT("/");

  headerFile += wxT("header.hhp");

  if (!wxFileExists(headerFile))
    headerFile = docdir + wxT("/header.hhp");

  if (wxFileExists(headerFile))
    wxConfig::Get()->Write(wxT("helpFile"), headerFile);

  return headerFile;
#endif
}

void wxMaxima::ShowHelp(wxString helpfile,wxString keyword)
{
  if (m_helpFile != helpfile)
  {
    m_helpCtrl.Initialize(helpfile);
  }
  
  if (keyword == wxT("%"))
    m_helpCtrl.DisplayContents();
  else
    m_helpCtrl.KeywordSearch(keyword, wxHELP_SEARCH_INDEX);
}

void wxMaxima::ShowWxMaximaHelp()
{
#if defined __WXMAC__
  // We are on a mac => the help folder will be in a subfolder of our cwd.
  wxString htmldir = wxString(MACPREFIX) + wxT("/help/");
  wxString helpfile = htmldir + wxT("wxmaxima.hhp");
#elif defined __WXMSW__
  // We are on a windows computer => the help folder will be in a subfolder of our cwd.
  wxString htmldir = wxGetCwd() + wxT("\\help\\");
#if WXM_CHM
  wxString helpfile = htmldir + wxT("wxmaxima.chm");
#else
  // TODO: this will not work - the help viewer on
  //       windows expects a chm file.
  wxString helpfile = htmldir + wxT("wxmaxima.html");
#endif
#else // __WXMSW__
  /* This must be Linux. On linux HTMLDIR tells us where the help files are.

     in wxWidgets 3.0.2 directly adding constant strings generated by wxT() 
     seems to trigger a bug that causes the compilation to abort with an error
     message. Using C to add the strings and then converting them using wxT 
     admittedly looks ugly. But it at works and the other possible workaround: 
     Adding the strings to the variable one-by-one is ugly *and* wastes 
     ressources.
  */
  wxString htmldir = wxT(PREFIX "/share/doc/wxMaxima");
  wxString helpfile = htmldir + wxT("/wxmaxima.html");
#endif
  ShowHelp(helpfile, wxT("%"));
}

void wxMaxima::ShowMaximaHelp(wxString keyword)
{
  wxLogNull disableWarnings;
  wxString MaximaHelpFile=GetHelpFile();
  if (MaximaHelpFile.Length() == 0)
  {
    wxMessageBox(_("wxMaxima could not find help files."
                   "\n\nPlease check your installation."),
                 _("Error"), wxICON_ERROR | wxOK);
    return ;
  }
  ShowHelp(MaximaHelpFile,keyword);
}

///--------------------------------------------------------------------------------
///  Idle event
///--------------------------------------------------------------------------------

/***
 * On idle event we check if the document is saved.
 */
void wxMaxima::OnIdle(wxIdleEvent& event)
{
  ResetTitle(m_console->IsSaved());
  event.Skip();
}

///--------------------------------------------------------------------------------
///  Menu and button events
///--------------------------------------------------------------------------------

void wxMaxima::MenuCommand(wxString cmd)
{
  m_console->SetFocus();
  m_console->SetSelection(NULL);
  m_console->SetActiveCell(NULL);
  m_console->OpenHCaret(cmd);
  m_console->AddCellToEvaluationQueue(dynamic_cast<GroupCell*>(m_console->GetActiveCell()->GetParent()));
  TryEvaluateNextInQueue();
}

void wxMaxima::DumpProcessOutput()
{
  wxString o;
  while (m_process->IsInputAvailable())
  {
    o += m_input->GetC();
  }

  wxMessageBox(o, wxT("Process output (stdout)"));

  o = wxEmptyString;
  wxInputStream *error = m_process->GetErrorStream();
  while (m_process->IsErrorAvailable())
  {
    o += error->GetC();
  }

  wxMessageBox(o, wxT("Process output (stderr)"));

}

///--------------------------------------------------------------------------------
///  Menu and button events
///--------------------------------------------------------------------------------

void wxMaxima::PrintMenu(wxCommandEvent& event)
{
  switch (event.GetId())
  {
  case wxID_PRINT:
#if defined (__WXMSW__) || defined (__WXGTK20__) || defined (__WXMAC__)
  case tb_print:
#endif
    {
      wxPrintDialogData printDialogData(*m_printData);
      wxPrinter printer(&printDialogData);
      wxString title(_("wxMaxima document")), suffix;

      if (m_currentFile.Length())
      {
        wxString suffix;
        wxFileName::SplitPath(m_currentFile, NULL, NULL, &title, &suffix);
        title << wxT(".") << suffix;
      }

      MathPrintout printout(title);
      MathCell* copy = m_console->CopyTree();
      printout.SetData(copy);
      /*
            if (!printer.Print(this, &printout, true)) {
              if (wxPrinter::GetLastError() == wxPRINTER_ERROR)
                wxMessageBox(_("There was a problem printing.\n"
                               "Perhaps your current printer is not set correctly?"),
                             _("Printing"), wxOK);
            }
            else {
              (*m_printData) = printer.GetPrintDialogData().GetPrintData();
            }
      */
      if (printer.Print(this, &printout, true))
        (*m_printData) = printer.GetPrintDialogData().GetPrintData();
      break;
    }
  }
}

void wxMaxima::UpdateMenus(wxUpdateUIEvent& event)
{
  wxMenuBar* menubar = GetMenuBar();

  menubar->Enable(menu_copy_from_console, m_console->CanCopy(true));
  menubar->Enable(menu_cut, m_console->CanCut());
  menubar->Enable(menu_copy_tex_from_console, m_console->CanCopy());
#if defined __WXMSW__ || defined __WXMAC__
  menubar->Enable(menu_copy_as_bitmap, m_console->CanCopy());
#endif
  menubar->Enable(menu_copy_to_file, m_console->CanCopy());
  menubar->Enable(menu_copy_text_from_console, m_console->CanCopy());
  menubar->Enable(menu_select_all, m_console->GetTree() != NULL);
  menubar->Enable(menu_undo, m_console->CanUndo());
  menubar->Enable(menu_redo, m_console->CanRedo());
  menubar->Enable(menu_remove_output, m_console->GetWorkingGroup() == NULL);
  menubar->Enable(menu_interrupt_id, m_pid>0);
  menubar->Enable(menu_evaluate_all_visible, m_console->GetTree() != NULL);
  menubar->Enable(menu_evaluate_all, m_console->GetTree() != NULL);
  menubar->Enable(menu_save_id, !m_fileSaved);

  for (int id = menu_pane_math; id<=menu_pane_stats; id++)
    menubar->Check(id, IsPaneDisplayed(id));
#if defined __WXMAC__
  menubar->Check(menu_show_toolbar, GetToolBar()->IsShown());
#else
  if (GetToolBar() != NULL)
    menubar->Check(menu_show_toolbar, true);
  else
    menubar->Check(menu_show_toolbar, false);
#endif

  if (m_console->GetTree() != NULL)
    menubar->Enable(wxID_PRINT, true);
  else
    menubar->Enable(wxID_PRINT, false);
  double zf = m_console->GetZoomFactor();
  if (zf < 3.0)
    menubar->Enable(menu_zoom_in, true);
  else
    menubar->Enable(menu_zoom_in, false);
  if (zf > 0.8)
    menubar->Enable(menu_zoom_out, true);
  else
    menubar->Enable(menu_zoom_out, false);

}

#if defined (__WXMSW__) || defined (__WXGTK20__) || defined(__WXMAC__)

void wxMaxima::UpdateToolBar(wxUpdateUIEvent& event)
{
  wxToolBar * toolbar = GetToolBar();
  toolbar->EnableTool(tb_copy,  m_console->CanCopy(true));
  toolbar->EnableTool(tb_cut, m_console->CanCut());
  toolbar->EnableTool(tb_save, !m_fileSaved);
  if (m_pid > 0)
    toolbar->EnableTool(tb_interrupt, true);
  else
    toolbar->EnableTool(tb_interrupt, false);
  if (m_console->GetTree() != NULL)
    toolbar->EnableTool(tb_print, true);
  else
    toolbar->EnableTool(tb_print, false);
  if (m_console->CanAnimate() && !m_console->AnimationRunning())
    toolbar->EnableTool(tb_animation_start, true);
  else
    toolbar->EnableTool(tb_animation_start, false);
  if (m_console->CanAnimate() && m_console->AnimationRunning())
    toolbar->EnableTool(tb_animation_stop, true);
  else
    toolbar->EnableTool(tb_animation_stop, false);
}

#endif

wxString wxMaxima::ExtractFirstExpression(wxString entry)
{
  int semicolon = entry.Find(';');
  int dollar = entry.Find('$');
  bool semiFound = (semicolon != wxNOT_FOUND);
  bool dollarFound = (dollar != wxNOT_FOUND);

  int index;
  if (semiFound && dollarFound)
    index = MIN(semicolon, dollar);
  else if (semiFound && !dollarFound)
    index = semicolon;
  else if (!semiFound && dollarFound)
    index = dollar;
  else // neither semicolon nor dollar found
    index = entry.Length();

  return entry.SubString(0, index - 1);
}

wxString wxMaxima::GetDefaultEntry()
{
  if (m_console->CanCopy(true))
    return (m_console->GetString()).Trim().Trim(false);
  if (m_console->GetActiveCell() != NULL)
    return ExtractFirstExpression(m_console->GetActiveCell()->ToString(false));
  return wxT("%");
}

void wxMaxima::OpenFile(wxString file, wxString cmd)
{
  if (file.Length() && wxFileExists(file))
  {
    AddRecentDocument(file);

    m_lastPath = wxPathOnly(file);
    wxString unixFilename(file);
#if defined __WXMSW__
    unixFilename.Replace(wxT("\\"), wxT("/"));
#endif

    if (cmd.Length() > 0)
    {
      MenuCommand(cmd + wxT("(\"") + unixFilename + wxT("\")$"));
    }

    else if (file.Right(4) == wxT(".wxm"))
      OpenWXMFile(file, m_console);

    else if (file.Right(5) == wxT(".wxmx"))
      OpenWXMXFile(file, m_console); // clearDocument = true

    else if (file.Right(4) == wxT(".dem"))
      MenuCommand(wxT("demo(\"") + unixFilename + wxT("\")$"));

    else
      MenuCommand(wxT("load(\"") + unixFilename + wxT("\")$"));
  }
}

bool wxMaxima::SaveFile(bool forceSave)
{
  wxString file = m_currentFile;
  wxString fileExt;
  int ext = -1;

  if (file.Length() == 0 || forceSave)
  {
    if (file.Length() == 0) {
      file = _("untitled");
      wxConfig::Get()->Read(wxT("defaultExt"), &fileExt);
    }
    else
      wxFileName::SplitPath(file, NULL, NULL, &file, &fileExt);

    wxFileDialog fileDialog(this,
        _("Save As"), m_lastPath,
        file,
        _("wxMaxima document (*.wxm)|*.wxm|"
            "wxMaxima xml document (*.wxmx)|*.wxmx|"
            "Maxima batch file (*.mac)|*.mac"),
            wxFD_SAVE | wxFD_OVERWRITE_PROMPT);

    if (fileExt == wxT("wxm"))
      fileDialog.SetFilterIndex(0);
    else if (fileExt == wxT("wxmx"))
      fileDialog.SetFilterIndex(1);
    else if (fileExt == wxT("mac"))
      fileDialog.SetFilterIndex(2);

    if (fileDialog.ShowModal() == wxID_OK)
    {
      file = fileDialog.GetPath();
      ext = fileDialog.GetFilterIndex();
    }
    else
      return false;
  }

  if (file.Length())
  {
    if (ext == 0 && file.Right(4) != wxT(".wxm"))
      file += wxT(".wxm");
    else if (ext == 1 && file.Right(5) != wxT(".wxmx"))
      file += wxT(".wxmx");
    else if (ext == 2 && file.Right(4) != wxT(".mac"))
      file += wxT(".mac");

    m_currentFile = file;
    m_lastPath = wxPathOnly(file);
    if (file.Right(5) == wxT(".wxmx")) {
      if (!m_console->ExportToWXMX(file))
        return false;
      wxConfig::Get()->Write(wxT("defaultExt"), wxT("wxmx"));
    }
    else {
      if (!m_console->ExportToMAC(file))
        return false;
      wxConfig::Get()->Write(wxT("defaultExt"), wxT("wxm"));
    }
    AddRecentDocument(file);
    SetCWD(file);
    
    return true;
  }

  return false;
}

void wxMaxima::FileMenu(wxCommandEvent& event)
{
  wxString expr = GetDefaultEntry();
  wxString cmd;
  bool forceSave = false;
#if defined __WXMSW__
  wxString b = wxT("\\");
  wxString f = wxT("/");
#endif

  switch (event.GetId())
  {
#if defined __WXMAC__
  case mac_closeId:
    Close();
    break;
#elif defined __WXMSW__ || defined __WXGTK20__
  case menu_new_id:
  case tb_new:
    wxExecute(wxTheApp->argv[0]);
    break;
#endif
#if defined (__WXMSW__) || defined (__WXGTK20__) || defined (__WXMAC__)
  case tb_open:
#endif
  case menu_open_id:
    {
      if (!m_fileSaved) {
        int close = SaveDocumentP();

        if (close == wxID_CANCEL)
          return;

        if (close == wxID_YES) {
          if (!SaveFile())
            return;
        }
      }

      wxString file = wxFileSelector(_("Open"), m_lastPath,
                                     wxEmptyString, wxEmptyString,
                                     _("wxMaxima document (*.wxm, *.wxmx)|*.wxm;*.wxmx"),
                                     wxFD_OPEN);

      OpenFile(file);
    }
    break;

  case menu_save_as_id:
    forceSave = true;
    m_fileSaved = false;

#if defined (__WXMSW__) || defined (__WXGTK20__) || defined (__WXMAC__)
  case tb_save:
#endif
  case menu_save_id:
    SaveFile(forceSave);
    break;

  case menu_export_html:
    {
      wxString file(_("untitled"));
      if (m_currentFile.Length() >0)
        wxFileName::SplitPath(m_currentFile, NULL, NULL, &file, NULL);
      file = wxFileSelector(_("Export"), m_lastPath,
                            file + wxT(".html"), wxT("html"),
                            _("HTML file (*.html)|*.html|"
                              "pdfLaTeX file (*.tex)|*.tex|"
                              "All|*"),
                            wxFD_SAVE | wxFD_OVERWRITE_PROMPT);
      if (file.Length())
      {
        m_lastPath = wxPathOnly(file);
        if (file.Right(5) != wxT(".html") && file.Right(4) != wxT(".tex"))
          file = file + wxT(".html");

        if (file.Right(4) == wxT(".tex")) {
          if (!m_console->ExportToTeX(file))
            wxMessageBox(_("Exporting to TeX failed!"), _("Error!"),
                         wxOK);
        }
        else {
          if (!m_console->ExportToHTML(file))
            wxMessageBox(_("Exporting to HTML failed!"), _("Error!"),
                         wxOK);
        }
      }
    }
    break;

  case menu_load_id:
    {
      wxString file = wxFileSelector(_("Load Package"), m_lastPath,
                                     wxEmptyString, wxEmptyString,
                                     _("Maxima package (*.mac)|*.mac|"
                                       "Lisp package (*.lisp)|*.lisp|All|*"),
                                     wxFD_OPEN);
      OpenFile(file, wxT("load"));
    }
    break;

  case menu_batch_id:
    {
      wxString file = wxFileSelector(_("Batch File"), m_lastPath,
                                     wxEmptyString, wxEmptyString,
                                     _("Maxima package (*.mac)|*.mac"),
                                     wxFD_OPEN);
      OpenFile(file, wxT("batch"));
    }
    break;

  case wxID_EXIT:
    Close();
    break;

  case popid_animation_start:
#if defined (__WXMSW__) || defined (__WXGTK20__) || defined (__WXMAC__)
  case tb_animation_start:
#endif
    if (m_console->CanAnimate() && !m_console->AnimationRunning())
      m_console->Animate(true);
    break;

#if defined (__WXMSW__) || defined (__WXGTK20__) || defined (__WXMAC__)
  case tb_animation_stop:
    if (m_console->CanAnimate() && m_console->AnimationRunning())
      m_console->Animate(false);
    break;
#endif

  default:
    break;
  }
}

void wxMaxima::EditMenu(wxCommandEvent& event)
{
  if (m_findDialog != NULL) {
    event.Skip();
    return;
  }

  switch (event.GetId())
  {
  case wxID_PREFERENCES:
#if defined (__WXMSW__) || defined (__WXGTK20__) || defined (__WXMAC__)
  case tb_pref:
#endif
    {
      Config *configW = new Config(this);
      configW->Centre(wxBOTH);
      if (configW->ShowModal() == wxID_OK)
      {
        configW->WriteSettings();
        m_console->RecalculateForce();
        m_console->Refresh();
      }
      configW->Destroy();
    }
    break;
#if defined (__WXMSW__) || defined (__WXGTK20__) || defined (__WXMAC__)
  case tb_copy:
#endif
  case menu_copy_from_console:
    if (m_console->CanCopy(true))
      m_console->Copy();
    break;
  case menu_copy_text_from_console:
    if (m_console->CanCopy(true))
      m_console->Copy(true);
    break;
#if defined (__WXMSW__) || defined (__WXGTK20__) || defined (__WXMAC__)
  case tb_cut:
#endif
  case menu_cut:
    if (m_console->CanCut())
      m_console->CutToClipboard();
    break;
  case menu_select_all:
    m_console->SelectAll();
    break;
#if defined (__WXMSW__) || defined (__WXGTK20__) || defined (__WXMAC__)
  case tb_paste:
#endif
  case menu_paste:
    if (m_console->CanPaste())
      m_console->PasteFromClipboard();
    break;
  case menu_undo:
    if (m_console->CanUndo())
      m_console->Undo();
    break;
  case menu_redo:
    if (m_console->CanRedo())
      m_console->Redo();
    break;
  case menu_copy_tex_from_console:
    if (m_console->CanCopy())
      m_console->CopyTeX();
    break;
  case menu_copy_as_bitmap:
    if (m_console->CanCopy())
      m_console->CopyBitmap();
    break;
  case menu_copy_to_file:
    {
      wxString file = wxFileSelector(_("Save Selection to Image"), m_lastPath,
                                     wxT("image.png"), wxT("png"),
                                     _("PNG image (*.png)|*.png|"
                                       "JPEG image (*.jpg)|*.jpg|"
                                       "Windows bitmap (*.bmp)|*.bmp|"
                                       "X pixmap (*.xpm)|*.xpm"),
                                     wxFD_SAVE | wxFD_OVERWRITE_PROMPT);
      if (file.Length())
      {
        m_console->CopyToFile(file);
        m_lastPath = wxPathOnly(file);
      }
    }
    break;
  case popid_delete:
    if (m_console->CanDeleteSelection())
    {
      m_console->DeleteSelection();
      m_console->Recalculate();
      m_console->Refresh();
      return;
    }
    break;
  case menu_zoom_in:
    if (m_console->GetZoomFactor() < 3.0) {
      m_console->SetZoomFactor(m_console->GetZoomFactor() + 0.1);
      wxString message = _("Zoom set to ");
      message << int(100.0 * m_console->GetZoomFactor()) << wxT("%");
      SetStatusText(message, 1);
    }
    break;
  case menu_zoom_out:
    if (m_console->GetZoomFactor() > 0.8) {
      m_console->SetZoomFactor(m_console->GetZoomFactor() - 0.1);
      wxString message = _("Zoom set to ");
      message << int(100.0 * m_console->GetZoomFactor()) << wxT("%");
      SetStatusText(message, 1);
    }
    break;
  case menu_zoom_80:
    m_console->SetZoomFactor(0.8);
    break;
  case menu_zoom_100:
    m_console->SetZoomFactor(1.0);
    break;
  case menu_zoom_120:
    m_console->SetZoomFactor(1.2);
    break;
  case menu_zoom_150:
    m_console->SetZoomFactor(1.5);
    break;
  case menu_zoom_200:
    m_console->SetZoomFactor(2.0);
    break;
  case menu_zoom_300:
    m_console->SetZoomFactor(3.0);
    break;
  case menu_fullscreen:
    ShowFullScreen( !IsFullScreen() );
    break;
  case menu_remove_output:
    m_console->RemoveAllOutput();
    break;
  case menu_show_toolbar:
#if defined __WXMAC__
    ShowToolBar(!(GetToolBar()->IsShown()));
#else
    ShowToolBar(!(GetToolBar() != NULL));
#endif
    break;
  case menu_edit_find:
#if defined (__WXMSW__) || defined (__WXGTK20__) || defined (__WXMAC__)
  case tb_find:
#endif
    if ( m_findDialog != NULL )
    {
      delete m_findDialog;
      m_findDialog = NULL;
    }
    else
    {
      m_findDialog = new wxFindReplaceDialog(
                             this,
                             &m_findData,
                             _("Find and Replace"),
                             wxFR_REPLACEDIALOG |
                               wxFR_NOWHOLEWORD);
      m_findDialog->Show(true);
    }
    break;
  case menu_history_next:
    {
      wxString command = m_history->GetCommand(true);
      if (command != wxEmptyString)
        m_console->SetActiveCellText(command);
    }
    break;
  case menu_history_previous:
    {
      wxString command = m_history->GetCommand(false);
      if (command != wxEmptyString)
        m_console->SetActiveCellText(command);
    }
    break;
  }
}

void wxMaxima::OnFind(wxFindDialogEvent& event)
{
  if (!m_console->FindNext(event.GetFindString(),
                           event.GetFlags() & wxFR_DOWN,
                           !(event.GetFlags() & wxFR_MATCHCASE)))
    wxMessageBox(_("No matches found!"));
}

void wxMaxima::OnFindClose(wxFindDialogEvent& event)
{
  m_findDialog->Destroy();
  m_findDialog = NULL;
}

void wxMaxima::OnReplace(wxFindDialogEvent& event)
{
  m_console->Replace(event.GetFindString(), event.GetReplaceString());

  if (!m_console->FindNext(event.GetFindString(),
                           event.GetFlags() & wxFR_DOWN,
                           !(event.GetFlags() & wxFR_MATCHCASE)))
    wxMessageBox(_("No matches found!"));
}

void wxMaxima::OnReplaceAll(wxFindDialogEvent& event)
{
  int count = m_console->ReplaceAll(event.GetFindString(), event.GetReplaceString());

  wxMessageBox(wxString::Format(_("Replaced %d occurrences."), count));
}

void wxMaxima::MaximaMenu(wxCommandEvent& event)
{
  wxString expr = GetDefaultEntry();
  wxString cmd;
  wxString b = wxT("\\");
  wxString f = wxT("/");
  switch (event.GetId())
  {
  case menu_restart_id:
    m_closing = true;
    m_console->ClearEvaluationQueue();
    m_console->ResetInputPrompts();
    StartMaxima();
    break;
  case menu_soft_restart:
    MenuCommand(wxT("kill(all);"));
    break;
  case menu_functions:
    MenuCommand(wxT("functions;"));
    break;
  case menu_variables:
    MenuCommand(wxT("values;"));
    break;
  case menu_display:
    {
      wxString choices[] =
        {
          wxT("xml"), wxT("ascii"), wxT("none")
        };
      wxString choice = wxGetSingleChoice(
                          _("Select math display algorithm"),
                          _("Display algorithm"),
                          3,
                          choices,
                          this
                        );
      if (choice.Length())
      {
        cmd = wxT("set_display('") + choice + wxT(")$");
        MenuCommand(cmd);
      }
    }
    break;
  case menu_texform:
    cmd = wxT("tex(") + expr + wxT(")$");
    MenuCommand(cmd);
    break;
  case menu_time:
    cmd = wxT("if showtime#false then showtime:false else showtime:all$");
    MenuCommand(cmd);
    break;
  case menu_fun_def:
    cmd = GetTextFromUser(_("Show the definition of function:"),
                          _("Function"), wxEmptyString, this);
    if (cmd.Length())
    {
      cmd = wxT("fundef(") + cmd + wxT(");");
      MenuCommand(cmd);
    }
    break;
  case menu_add_path:
    {
      if (m_lastPath.Length() == 0)
        m_lastPath = wxGetHomeDir();
      wxString dir = wxDirSelector(_("Add dir to path:"), m_lastPath);
      if (dir.Length())
      {
        m_lastPath = dir;
#if defined (__WXMSW__)
        dir.Replace(wxT("\\"), wxT("/"));
#endif
        cmd = wxT("file_search_maxima : cons(sconcat(\"") + dir +
              wxT("/###.{lisp,mac,mc}\"), file_search_maxima)$");
        MenuCommand(cmd);
      }
    }
    break;
  case menu_evaluate_all_visible:
    m_console->AddDocumentToEvaluationQueue();
    TryEvaluateNextInQueue();
    break;
  case menu_evaluate_all:
    m_console->AddEntireDocumentToEvaluationQueue();
    TryEvaluateNextInQueue();
    break;
  case menu_clear_var:
    cmd = GetTextFromUser(_("Delete variable(s):"), _("Delete"),
                          wxT("all"), this);
    if (cmd.Length())
    {
      cmd = wxT("remvalue(") + cmd + wxT(");");
      MenuCommand(cmd);
    }
    break;
  case menu_clear_fun:
    cmd = GetTextFromUser(_("Delete function(s):"), _("Delete"),
                          wxT("all"), this);
    if (cmd.Length())
    {
      cmd = wxT("remfunction(") + cmd + wxT(");");
      MenuCommand(cmd);
    }
    break;
  case menu_subst:
  case button_subst:
    {
      SubstituteWiz *wiz = new SubstituteWiz(this, -1, _("Substitute"));
      wiz->SetValue(expr);
      wiz->Centre(wxBOTH);
      if (wiz->ShowModal() == wxID_OK)
      {
        wxString val = wiz->GetValue();
        MenuCommand(val);
      }
      wiz->Destroy();
    }
    break;
  default:
    break;
  }
}

void wxMaxima::EquationsMenu(wxCommandEvent& event)
{
  wxString expr = GetDefaultEntry();
  wxString cmd;
  switch (event.GetId())
  {
  case menu_allroots:
    cmd = wxT("allroots(") + expr + wxT(");");
    MenuCommand(cmd);
    break;
  case menu_bfallroots:
    cmd = wxT("bfallroots(") + expr + wxT(");");
    MenuCommand(cmd);
    break;
  case menu_realroots:
    cmd = wxT("realroots(") + expr + wxT(");");
    MenuCommand(cmd);
    break;
  case button_solve:
  case menu_solve:
    {
      Gen2Wiz *wiz = new Gen2Wiz(_("Equation(s):"), _("Variable(s):"),
                                 expr, wxT("x"), this, -1, _("Solve"), true);
      wiz->Centre(wxBOTH);
      if (wiz->ShowModal() == wxID_OK)
      {
        cmd = wxT("solve([") + wiz->GetValue1() + wxT("], [") +
              wiz->GetValue2() + wxT("]);");
        MenuCommand(cmd);
      }
      wiz->Destroy();
    }
    break;
  case menu_solve_to_poly:
    {
      Gen2Wiz *wiz = new Gen2Wiz(_("Equation(s):"), _("Variable(s):"),
                                 expr, wxT("x"), this, -1, _("Solve"), true);
      wiz->Centre(wxBOTH);
      if (wiz->ShowModal() == wxID_OK)
      {
        cmd = wxT("to_poly_solve([") + wiz->GetValue1() + wxT("], [") +
              wiz->GetValue2() + wxT("]);");
        MenuCommand(cmd);
      }
      wiz->Destroy();
    }
    break;
  case menu_solve_num:
    {
      if (expr.StartsWith(wxT("%")))
        expr = wxT("''(") + expr + wxT(")");
      Gen4Wiz *wiz = new Gen4Wiz(_("Equation:"), _("Variable:"),
                                 _("Lower bound:"), _("Upper bound:"),
                                 expr, wxT("x"), wxT("-1"), wxT("1"),
                                 this, -1, _("Find root"), true);
      wiz->Centre(wxBOTH);
      if (wiz->ShowModal() == wxID_OK)
      {
        cmd = wxT("find_root(") + wiz->GetValue1() + wxT(", ") +
              wiz->GetValue2() + wxT(", ") +
              wiz->GetValue3() + wxT(", ") +
              wiz->GetValue4() + wxT(");");
        MenuCommand(cmd);
      }
      wiz->Destroy();
    }
    break;
  case button_solve_ode:
  case menu_solve_ode:
    {
      Gen3Wiz *wiz = new Gen3Wiz(_("Equation:"), _("Function:"), _("Variable:"),
                                 expr, wxT("y"), wxT("x"),
                                 this, -1, _("Solve ODE"));
      wiz->SetValue(expr);
      wiz->Centre(wxBOTH);
      if (wiz->ShowModal() == wxID_OK)
      {
        wxString val = wxT("ode2(") + wiz->GetValue1() + wxT(", ") +
                       wiz->GetValue2() + wxT(", ") + wiz->GetValue3() + wxT(");");
        MenuCommand(val);
      }
      wiz->Destroy();
    }
    break;
  case menu_ivp_1:
    {
      Gen3Wiz *wiz = new Gen3Wiz(_("Solution:"), _("Point:"), _("Value:"),
                                 expr, wxT("x="), wxT("y="),
                                 this, -1, _("IC1"), true);
      wiz->Centre(wxBOTH);
      if (wiz->ShowModal() == wxID_OK)
      {
        wxString val = wxT("ic1(") + wiz->GetValue1() + wxT(", ") +
                       wiz->GetValue2() + wxT(", ") + wiz->GetValue3() + wxT(");");
        MenuCommand(val);
      }
      wiz->Destroy();
    }
    break;
  case menu_ivp_2:
    {
      Gen4Wiz *wiz = new Gen4Wiz(_("Solution:"), _("Point:"),
                                 _("Value:"), _("Derivative:"),
                                 expr, wxT("x="), wxT("y="), wxT("'diff(y,x)="),
                                 this, -1, _("IC2"), true);
      wiz->Centre(wxBOTH);
      if (wiz->ShowModal() == wxID_OK)
      {
        wxString val = wxT("ic2(") + wiz->GetValue1() + wxT(", ") +
                       wiz->GetValue2() + wxT(", ") + wiz->GetValue3() +
                       wxT(", ") + wiz->GetValue4() + wxT(");");
        MenuCommand(val);
      }
      wiz->Destroy();
    }
    break;
  case menu_bvp:
    {
      BC2Wiz *wiz = new BC2Wiz(this, -1, _("BC2"));
      wiz->SetValue(expr);
      wiz->Centre(wxBOTH);
      if (wiz->ShowModal() == wxID_OK)
      {
        wxString val = wiz->GetValue();
        MenuCommand(val);
      }
      wiz->Destroy();
    }
    break;
  case menu_eliminate:
    {
      Gen2Wiz *wiz = new Gen2Wiz(_("Equations:"),
                                 _("Variables:"), expr, wxEmptyString,
                                 this, -1, _("Eliminate"), true);
      wiz->Centre(wxBOTH);
      if (wiz->ShowModal() == wxID_OK)
      {
        cmd = wxT("eliminate([") + wiz->GetValue1() + wxT("],[")
              + wiz->GetValue2() + wxT("]);");
        MenuCommand(cmd);
      }
      wiz->Destroy();
    }
    break;
  case menu_solve_algsys:
    {
      wxString sz = GetTextFromUser(_("Number of equations:"),
                                    _("Solve algebraic system"),
                                    wxT("3"), this);
      if (sz.Length() == 0)
        return ;
      long isz;
      if (!sz.ToLong(&isz) || isz <= 0)
      {
        wxMessageBox(_("Not a valid number of equations!"), _("Error!"),
                     wxOK | wxICON_ERROR);
        return ;
      }
      SysWiz *wiz = new SysWiz(this, -1, _("Solve algebraic system"), isz);
      wiz->Centre(wxBOTH);
      if (wiz->ShowModal() == wxID_OK)
      {
        cmd = wxT("algsys") + wiz->GetValue();
        MenuCommand(cmd);
      }
      wiz->Destroy();
    }
    break;
  case menu_solve_lin:
    {
      wxString sz = GetTextFromUser(_("Number of equations:"),
                                    _("Solve linear system"),
                                    wxT("3"), this);
      if (sz.Length() == 0)
        return ;
      long isz;
      if (!sz.ToLong(&isz) || isz <= 0)
      {
        wxMessageBox(_("Not a valid number of equations!"), _("Error!"),
                     wxOK | wxICON_ERROR);
        return ;
      }
      SysWiz *wiz = new SysWiz(this, -1, _("Solve linear system"), isz);
      wiz->Centre(wxBOTH);
      if (wiz->ShowModal() == wxID_OK)
      {
        cmd = wxT("linsolve") + wiz->GetValue();
        MenuCommand(cmd);
      }
      wiz->Destroy();
    }
    break;
  case menu_solve_de:
    {
      Gen2Wiz *wiz = new Gen2Wiz(_("Equation(s):"), _("Function(s):"),
                                 expr, wxT("y(x)"),
                                 this, -1, _("Solve ODE"));
      wiz->Centre(wxBOTH);
      if (wiz->ShowModal() == wxID_OK)
      {
        cmd = wxT("desolve([") + wiz->GetValue1() + wxT("],[")
              + wiz->GetValue2() + wxT("]);");
        MenuCommand(cmd);
      }
      wiz->Destroy();
    }
    break;
  case menu_atvalue:
    {
      Gen3Wiz *wiz = new Gen3Wiz(_("Expression:"), _("Point:"),
                                 _("Value:"), expr, wxT("x=0"), wxT("0"),
                                 this, -1, _("At value"));
      wiz->SetValue(expr);
      wiz->Centre(wxBOTH);
      if (wiz->ShowModal() == wxID_OK)
      {
        wxString val = wxT("atvalue(") + wiz->GetValue1() + wxT(", ")
                       + wiz->GetValue2() +
                       wxT(", ") + wiz->GetValue3() + wxT(");");
        MenuCommand(val);
      }
      wiz->Destroy();
    }
    break;
  default:
    break;
  }
}

void wxMaxima::AlgebraMenu(wxCommandEvent& event)
{
  wxString expr = GetDefaultEntry();
  wxString cmd;
  switch (event.GetId())
  {
  case menu_invert_mat:
    cmd = wxT("invert(") + expr + wxT(");");
    MenuCommand(cmd);
    break;
  case menu_determinant:
    cmd = wxT("determinant(") + expr + wxT(");");
    MenuCommand(cmd);
    break;
  case menu_eigen:
    cmd = wxT("eigenvalues(") + expr + wxT(");");
    MenuCommand(cmd);
    break;
  case menu_eigvect:
    cmd = wxT("eigenvectors(") + expr + wxT(");");
    MenuCommand(cmd);
    break;
  case menu_adjoint_mat:
    cmd = wxT("adjoint(") + expr + wxT(");");
    MenuCommand(cmd);
    break;
  case menu_transpose:
    cmd = wxT("transpose(") + expr + wxT(");");
    MenuCommand(cmd);
    break;
  case menu_map_mat:
    {
      Gen2Wiz *wiz = new Gen2Wiz(_("Function:"), _("Matrix:"),
                                 wxEmptyString, expr,
                                 this, -1, _("Matrix map"));
      wiz->Centre(wxBOTH);
      if (wiz->ShowModal() == wxID_OK)
      {
        cmd = wxT("matrixmap(") + wiz->GetValue1() + wxT(", ")
              + wiz->GetValue2() + wxT(");");
        MenuCommand(cmd);
      }
      wiz->Destroy();
    }
    break;
  case menu_enter_mat:
  case menu_stats_enterm:
    {
      MatDim *wiz = new MatDim(this, -1, _("Matrix"));
      wiz->Centre(wxBOTH);
      if (wiz->ShowModal() == wxID_OK)
      {
        if (wiz->GetValue0() != wxEmptyString)
          cmd = wiz->GetValue0() + wxT(": ");
        long w, h;
        int type = wiz->GetMatrixType();
        if (!(wiz->GetValue2()).ToLong(&w) ||
                !(wiz->GetValue1()).ToLong(&h) ||
                w <= 0 || h <= 0)
        {
          wxMessageBox(_("Not a valid matrix dimension!"), _("Error!"),
                       wxOK | wxICON_ERROR);
          return ;
        }
        if (w != h)
          type = MATRIX_GENERAL;
        MatWiz *mwiz = new MatWiz(this, -1, _("Enter matrix"),
                                  type, w, h);
        mwiz->Centre(wxBOTH);
        if (mwiz->ShowModal() == wxID_OK)
        {
          cmd += mwiz->GetValue();
          MenuCommand(cmd);
        }
        mwiz->Destroy();
      }
      wiz->Destroy();
    }
    break;
  case menu_cpoly:
    {
      Gen2Wiz *wiz = new Gen2Wiz(_("Matrix:"), _("Variable:"),
                                 expr, wxT("x"),
                                 this, -1, _("Char poly"));
      wiz->Centre(wxBOTH);
      if (wiz->ShowModal() == wxID_OK)
      {
        cmd = wxT("charpoly(") + wiz->GetValue1() + wxT(", ")
              + wiz->GetValue2() + wxT("), expand;");
        MenuCommand(cmd);
      }
      wiz->Destroy();
    }
    break;
  case menu_gen_mat:
    {
      Gen4Wiz *wiz = new Gen4Wiz(_("Array:"), _("Width:"), _("Height:"), _("Name:"),
                                 expr, wxT("3"), wxT("3"), wxEmptyString,
                                 this, -1, _("Generate Matrix"));
      wiz->SetValue(expr);
      wiz->Centre(wxBOTH);
      if (wiz->ShowModal() == wxID_OK)
      {
        wxString val = wxT("genmatrix(") + wiz->GetValue1() +
                       wxT(", ") + wiz->GetValue2() +
                       wxT(", ") + wiz->GetValue3() + wxT(");");
        if (wiz->GetValue4() != wxEmptyString)
          val = wiz->GetValue4() + wxT(": ") + val;
        MenuCommand(val);
      }
      wiz->Destroy();
    }
    break;
  case menu_gen_mat_lambda:
      {
        Gen4Wiz *wiz = new Gen4Wiz(_("matrix[i,j]:"), _("Width:"), _("Height:"), _("Name:"),
                                   expr, wxT("3"), wxT("3"), wxEmptyString,
                                   this, -1, _("Generate Matrix"));
        wiz->SetValue(expr);
        wiz->Centre(wxBOTH);
        if (wiz->ShowModal() == wxID_OK)
        {
          wxString val = wxT("genmatrix(lambda([i,j], ") + wiz->GetValue1() +
                         wxT("), ") + wiz->GetValue2() +
                         wxT(", ") + wiz->GetValue3() + wxT(");");
          if (wiz->GetValue4() != wxEmptyString)
            val = wiz->GetValue4() + wxT(": ") + val;
          MenuCommand(val);
        }
        wiz->Destroy();
      }
      break;
  case button_map:
  case menu_map:
    {
      Gen2Wiz *wiz = new Gen2Wiz(_("Function:"), _("List:"),
                                 wxEmptyString, expr,
                                 this, -1, _("Map"));
      wiz->Centre(wxBOTH);
      if (wiz->ShowModal() == wxID_OK)
      {
        cmd = wxT("map(") + wiz->GetValue1() + wxT(", ") + wiz->GetValue2() +
              wxT(");");
        MenuCommand(cmd);
      }
      wiz->Destroy();
    }
    break;
  case menu_make_list:
    {
      Gen4Wiz *wiz = new Gen4Wiz(_("Expression:"), _("Variable:"),
                                 _("From:"), _("To:"),
                                 expr, wxT("k"), wxT("1"), wxT("10"),
                                 this, -1, _("Make list"));
      wiz->Centre(wxBOTH);
      if (wiz->ShowModal() == wxID_OK)
      {
        cmd = wxT("makelist(") + wiz->GetValue1() + wxT(", ") +
              wiz->GetValue2() + wxT(", ") +
              wiz->GetValue3() + wxT(", ") +
              wiz->GetValue4() + wxT(");");
        MenuCommand(cmd);
      }
      wiz->Destroy();
    }
    break;
  case menu_apply:
    {
      Gen2Wiz *wiz = new Gen2Wiz(_("Function:"), _("List:"),
                                 wxT("\"+\""), expr,
                                 this, -1, _("Apply"), true);
      wiz->Centre(wxBOTH);
      if (wiz->ShowModal() == wxID_OK)
      {
        cmd = wxT("apply(") + wiz->GetValue1() + wxT(", ")
              + wiz->GetValue2() + wxT(");");
        MenuCommand(cmd);
      }
      wiz->Destroy();
    }
    break;
  default:
    break;
  }
}

void wxMaxima::SimplifyMenu(wxCommandEvent& event)
{
  wxString expr = GetDefaultEntry();
  wxString cmd;
  switch (event.GetId())
  {
  case menu_nouns:
    cmd = wxT("ev(") + expr + wxT(", nouns);");
    MenuCommand(cmd);
    break;
  case button_ratsimp:
  case menu_ratsimp:
    cmd = wxT("ratsimp(") + expr + wxT(");");
    MenuCommand(cmd);
    break;
  case button_radcan:
  case menu_radsimp:
    cmd = wxT("radcan(") + expr + wxT(");");
    MenuCommand(cmd);
    break;
  case menu_to_fact:
    cmd = wxT("makefact(") + expr + wxT(");");
    MenuCommand(cmd);
    break;
  case menu_to_gamma:
    cmd = wxT("makegamma(") + expr + wxT(");");
    MenuCommand(cmd);
    break;
  case menu_factcomb:
    cmd = wxT("factcomb(") + expr + wxT(");");
    MenuCommand(cmd);
    break;
  case menu_factsimp:
    cmd = wxT("minfactorial(") + expr + wxT(");");
    MenuCommand(cmd);
    break;
  case menu_logcontract:
    cmd = wxT("logcontract(") + expr + wxT(");");
    MenuCommand(cmd);
    break;
  case menu_logexpand:
    cmd = expr + wxT(", logexpand=super;");
    MenuCommand(cmd);
    break;
  case button_expand:
  case menu_expand:
    cmd = wxT("expand(") + expr + wxT(");");
    MenuCommand(cmd);
    break;
  case button_factor:
  case menu_factor:
    cmd = wxT("factor(") + expr + wxT(");");
    MenuCommand(cmd);
    break;
  case menu_gfactor:
    cmd = wxT("gfactor(") + expr + wxT(");");
    MenuCommand(cmd);
    break;
  case button_trigreduce:
  case menu_trigreduce:
    cmd = wxT("trigreduce(") + expr + wxT(");");
    MenuCommand(cmd);
    break;
  case button_trigsimp:
  case menu_trigsimp:
    cmd = wxT("trigsimp(") + expr + wxT(");");
    MenuCommand(cmd);
    break;
  case button_trigexpand:
  case menu_trigexpand:
    cmd = wxT("trigexpand(") + expr + wxT(");");
    MenuCommand(cmd);
    break;
  case menu_trigrat:
  case button_trigrat:
    cmd = wxT("trigrat(") + expr + wxT(");");
    MenuCommand(cmd);
    break;
  case button_rectform:
  case menu_rectform:
    cmd = wxT("rectform(") + expr + wxT(");");
    MenuCommand(cmd);
    break;
  case menu_polarform:
    cmd = wxT("polarform(") + expr + wxT(");");
    MenuCommand(cmd);
    break;
  case menu_demoivre:
    cmd = wxT("demoivre(") + expr + wxT(");");
    MenuCommand(cmd);
    break;
  case menu_exponentialize:
    cmd = wxT("exponentialize(") + expr + wxT(");");
    MenuCommand(cmd);
    break;
  case menu_realpart:
    cmd = wxT("realpart(") + expr + wxT(");");
    MenuCommand(cmd);
    break;
  case menu_imagpart:
    cmd = wxT("imagpart(") + expr + wxT(");");
    MenuCommand(cmd);
    break;
  case menu_talg:
    cmd = wxT("algebraic : not(algebraic);");
    MenuCommand(cmd);
    break;
  case menu_tellrat:
    cmd = GetTextFromUser(_("Enter an equation for rational simplification:"),
                          _("Tellrat"), wxEmptyString, this);
    if (cmd.Length())
    {
      cmd = wxT("tellrat(") + cmd + wxT(");");
      MenuCommand(cmd);
    }
    break;
  case menu_modulus:
    cmd = GetTextFromUser(_("Calculate modulus:"),
                          _("Modulus"), wxT("false"), this);
    if (cmd.Length())
    {
      cmd = wxT("modulus : ") + cmd + wxT(";");
      MenuCommand(cmd);
    }
    break;
  default:
    break;
  }
}

void wxMaxima::CalculusMenu(wxCommandEvent& event)
{
  wxString expr = GetDefaultEntry();
  wxString cmd;
  switch (event.GetId())
  {
  case menu_change_var:
    {
      Gen4Wiz *wiz = new Gen4Wiz(_("Integral/Sum:"), _("Old variable:"),
                                 _("New variable:"), _("Equation:"),
                                 expr, wxT("x"), wxT("y"), wxT("y=x"),
                                 this, -1, _("Change variable"), true);
      wiz->SetValue(expr);
      wiz->Centre(wxBOTH);
      if (wiz->ShowModal() == wxID_OK)
      {
        wxString val = wxT("changevar(") + wiz->GetValue1() + wxT(", ") +
                       wiz->GetValue4() + wxT(", ") + wiz->GetValue3() + wxT(", ") +
                       wiz->GetValue2() + wxT(");");
        MenuCommand(val);
      }
      wiz->Destroy();
    }
    break;
  case menu_pade:
    {
      Gen3Wiz *wiz = new Gen3Wiz(_("Taylor series:"), _("Num. deg:"),
                                 _("Denom. deg:"), expr, wxT("4"), wxT("4"),
                                 this, -1, _("Pade approximation"));
      wiz->Centre(wxBOTH);
      if (wiz->ShowModal() == wxID_OK)
      {
        wxString val = wxT("pade(") + wiz->GetValue1() + wxT(", ") +
                       wiz->GetValue2() + wxT(", ") + wiz->GetValue3() + wxT(");");
        MenuCommand(val);
      }
      wiz->Destroy();
    }
    break;
  case menu_continued_fraction:
    cmd += wxT("cfdisrep(cf(") + expr + wxT("));");
    MenuCommand(cmd);
    break;
  case menu_lcm:
    {
      Gen2Wiz *wiz = new Gen2Wiz(_("Polynomial 1:"), _("Polynomial 2:"),
                                 wxEmptyString, wxEmptyString,
                                 this, -1, _("LCM"), true);
      wiz->Centre(wxBOTH);
      if (wiz->ShowModal() == wxID_OK)
      {
        cmd = wxT("lcm(") + wiz->GetValue1() + wxT(", ")
              + wiz->GetValue2() + wxT(");");
        MenuCommand(cmd);
      }
      wiz->Destroy();
    }
    break;
  case menu_gcd:
    {
      Gen2Wiz *wiz = new Gen2Wiz(_("Polynomial 1:"), _("Polynomial 2:"),
                                 wxEmptyString, wxEmptyString,
                                 this, -1, _("GCD"), true);
      wiz->Centre(wxBOTH);
      if (wiz->ShowModal() == wxID_OK)
      {
        cmd = wxT("gcd(") + wiz->GetValue1() + wxT(", ")
              + wiz->GetValue2() + wxT(");");
        MenuCommand(cmd);
      }
      wiz->Destroy();
    }
    break;
  case menu_divide:
    {
      Gen2Wiz *wiz = new Gen2Wiz(_("Polynomial 1:"), _("Polynomial 2:"),
                                 expr, wxEmptyString,
                                 this, -1, _("Divide"), true);
      wiz->Centre(wxBOTH);
      if (wiz->ShowModal() == wxID_OK)
      {
        cmd = wxT("divide(") + wiz->GetValue1() + wxT(", ") +
              wiz->GetValue2() + wxT(");");
        MenuCommand(cmd);
      }
      wiz->Destroy();
    }
    break;
  case menu_partfrac:
    {
      Gen2Wiz *wiz = new Gen2Wiz(_("Expression:"), _("Variable:"),
                                 expr, wxT("n"),
                                 this, -1, _("Partial fractions"));
      wiz->Centre(wxBOTH);
      if (wiz->ShowModal() == wxID_OK)
      {
        cmd = wxT("partfrac(") + wiz->GetValue1() + wxT(", ")
              + wiz->GetValue2() + wxT(");");
        MenuCommand(cmd);
      }
      wiz->Destroy();
    }
    break;
  case menu_risch:
    {
      Gen2Wiz *wiz = new Gen2Wiz(_("Expression:"), _("Variable:"),
                                 expr, wxT("x"),
                                 this, -1, _("Integrate (risch)"));
      wiz->Centre(wxBOTH);
      if (wiz->ShowModal() == wxID_OK)
      {
        cmd = wxT("risch(") + wiz->GetValue1() + wxT(", ")
              + wiz->GetValue2() + wxT(");");
        MenuCommand(cmd);
      }
      wiz->Destroy();
    }
    break;
  case button_integrate:
  case menu_integrate:
    {
      IntegrateWiz *wiz = new IntegrateWiz(this, -1, _("Integrate"));
      wiz->SetValue(expr);
      wiz->Centre(wxBOTH);
      if (wiz->ShowModal() == wxID_OK)
      {
        wxString val = wiz->GetValue();
        MenuCommand(val);
      }
      wiz->Destroy();
    }
    break;
  case menu_laplace:
    {
      Gen3Wiz *wiz = new Gen3Wiz(_("Expression:"), _("Old variable:"),
                                 _("New variable:"), expr, wxT("t"), wxT("s"),
                                 this, -1, _("Laplace"));
      wiz->SetValue(expr);
      wiz->Centre(wxBOTH);
      if (wiz->ShowModal() == wxID_OK)
      {
        wxString val = wxT("laplace(") + wiz->GetValue1() + wxT(", ")
                       + wiz->GetValue2() +
                       wxT(", ") + wiz->GetValue3() + wxT(");");
        MenuCommand(val);
      }
      wiz->Destroy();
    }
    break;
  case menu_ilt:
    {
      Gen3Wiz *wiz = new Gen3Wiz(_("Expression:"), _("Old variable:"),
                                 _("New variable:"), expr, wxT("s"), wxT("t"),
                                 this, -1, _("Inverse Laplace"));
      wiz->SetValue(expr);
      wiz->Centre(wxBOTH);
      if (wiz->ShowModal() == wxID_OK)
      {
        wxString val = wxT("ilt(") + wiz->GetValue1() + wxT(", ") +
                       wiz->GetValue2() + wxT(", ") + wiz->GetValue3() + wxT(");");
        MenuCommand(val);
      }
      wiz->Destroy();
    }
    break;
  case button_diff:
  case menu_diff:
    {
      Gen3Wiz *wiz = new Gen3Wiz(_("Expression:"), _("Variable(s):"),
                                 _("Times:"), expr, wxT("x"), wxT("1"),
                                 this, -1, _("Differentiate"));
      wiz->SetValue(expr);
      wiz->Centre(wxBOTH);
      if (wiz->ShowModal() == wxID_OK)
      {
        wxStringTokenizer vars(wiz->GetValue2(), wxT(","));
        wxStringTokenizer times(wiz->GetValue3(), wxT(","));

        wxString val = wxT("diff(") + wiz->GetValue1();

        while (vars.HasMoreTokens() && times.HasMoreTokens()) {
          val += wxT(",") + vars.GetNextToken();
          val += wxT(",") + times.GetNextToken();
        }

        val += wxT(");");
        MenuCommand(val);
      }
      wiz->Destroy();
    }
    break;
  case button_taylor:
  case menu_series:
    {
      SeriesWiz *wiz = new SeriesWiz(this, -1, _("Series"));
      wiz->SetValue(expr);
      wiz->Centre(wxBOTH);
      if (wiz->ShowModal() == wxID_OK)
      {
        wxString val = wiz->GetValue();
        MenuCommand(val);
      }
      wiz->Destroy();
    }
    break;
  case button_limit:
  case menu_limit:
    {
      LimitWiz *wiz = new LimitWiz(this, -1, _("Limit"));
      wiz->SetValue(expr);
      wiz->Centre(wxBOTH);
      if (wiz->ShowModal() == wxID_OK)
      {
        wxString val = wiz->GetValue();
        MenuCommand(val);
      }
      wiz->Destroy();
    }
    break;
  case menu_lbfgs:
    {
      Gen4Wiz *wiz = new Gen4Wiz(_("Expression:"),
                                 _("Variables:"),
                                 _("Initial Estimates:"),
                                 _("Epsilon:"),
                                 expr, wxT("x"), wxT("1.0"), wxT("1e-4"),
                                 this, -1, _("Find minimum"));
      wiz->Centre(wxBOTH);
      if (wiz->ShowModal() == wxID_OK)
      {
        cmd = wxT("lbfgs(") + wiz->GetValue1() + wxT(", [") +
              wiz->GetValue2() + wxT("], [") +
              wiz->GetValue3() + wxT("], ") +
              wiz->GetValue4() + wxT(", [-1,0]);");
        MenuCommand(cmd);
      }
      wiz->Destroy();
    }
    break;
  case button_sum:
  case menu_sum:
    {
      SumWiz *wiz = new SumWiz(this, -1, _("Sum"));
      wiz->SetValue(expr);
      wiz->Centre(wxBOTH);
      if (wiz->ShowModal() == wxID_OK)
      {
        wxString val = wiz->GetValue();
        MenuCommand(val);
      }
      wiz->Destroy();
    }
    break;
  case button_product:
  case menu_product:
    {
      Gen4Wiz *wiz = new Gen4Wiz(_("Expression:"), _("Variable:"), _("From:"),
                                 _("To:"), expr, wxT("k"), wxT("1"), wxT("n"),
                                 this, -1, _("Product"));
      wiz->Centre(wxBOTH);
      if (wiz->ShowModal() == wxID_OK)
      {
        cmd = wxT("product(") + wiz->GetValue1() + wxT(", ") +
              wiz->GetValue2() + wxT(", ") +
              wiz->GetValue3() + wxT(", ") +
              wiz->GetValue4() + wxT(");");
        MenuCommand(cmd);
      }
      wiz->Destroy();
    }
    break;
  default:
    break;
  }
}

void wxMaxima::PlotMenu(wxCommandEvent& event)
{
  wxString expr = GetDefaultEntry();
  wxString cmd;
  switch (event.GetId())
  {
  case button_plot3:
  case gp_plot3:
    {
      Plot3DWiz *wiz = new Plot3DWiz(this, -1, _("Plot 3D"));
      wiz->SetValue(expr);
      wiz->Centre(wxBOTH);
      if (wiz->ShowModal() == wxID_OK)
      {
        wxString val = wiz->GetValue();
        MenuCommand(val);
      }
      wiz->Destroy();
    }
    break;
  case button_plot2:
  case gp_plot2:
    {
      Plot2DWiz *wiz = new Plot2DWiz(this, -1, _("Plot 2D"));
      wiz->SetValue(expr);
      wiz->Centre(wxBOTH);
      if (wiz->ShowModal() == wxID_OK)
      {
        wxString val = wiz->GetValue();
        MenuCommand(val);
      }
      wiz->Destroy();
    }
    break;
  case menu_plot_format:
    {
      PlotFormatWiz *wiz = new PlotFormatWiz(this, -1, _("Plot format"));
      wiz->Center(wxBOTH);
      if (wiz->ShowModal() == wxID_OK)
      {
	MenuCommand(wiz->GetValue());
      }
      wiz->Destroy();
      /*wxString format = GetTextFromUser(_("Enter new plot format:"),
                                        _("Plot format"),
                                        wxT("gnuplot"), this);
      if (format.Length())
      {
        MenuCommand(wxT("set_plot_option(['plot_format, '") + format +
                   wxT("])$"));
      }*/
    }
  default:
    break;
  }
}

void wxMaxima::NumericalMenu(wxCommandEvent& event)
{
  wxString expr = GetDefaultEntry();
  wxString cmd;
  switch (event.GetId())
  {
  case menu_to_float:
    cmd = wxT("float(") + expr + wxT("), numer;");
    MenuCommand(cmd);
    break;
  case menu_to_bfloat:
    cmd = wxT("bfloat(") + expr + wxT(");");
    MenuCommand(cmd);
    break;
  case menu_to_numer:
    cmd = expr + wxT(",numer;");
    MenuCommand(cmd);
    break;
  case menu_num_out:
    cmd = wxT("if numer#false then numer:false else numer:true;");
    MenuCommand(cmd);
    break;
  case menu_set_precision:
    cmd = GetTextFromUser(_("Enter new precision:"), _("Precision"),
                          wxT("16"), this);
    if (cmd.Length())
    {
      cmd = wxT("fpprec : ") + cmd + wxT(";");
      MenuCommand(cmd);
    }
    break;
  default:
    break;
  }
}

#ifndef __WXGTK__
MyAboutDialog::MyAboutDialog(wxWindow *parent, int id, const wxString title, wxString description) :
      wxDialog(parent, id, title)
{

  wxBoxSizer *sizer = new wxBoxSizer(wxVERTICAL);

  wxHtmlWindow* html_top = new wxHtmlWindow(this, -1, wxDefaultPosition, wxSize(380, 250), wxHW_SCROLLBAR_NEVER);
  html_top->SetBorders(5);

  wxHtmlWindow* html_bottom = new wxHtmlWindow(this, -1, wxDefaultPosition, wxSize(380, 280));
  html_bottom->SetBorders(5);

  wxString cwd = wxGetCwd();
#if defined __WXMAC__
  cwd = cwd + wxT("/") + wxT(MACPREFIX);
#else
  cwd.Replace(wxT("\\"), wxT("/"));
  cwd = cwd + wxT("/data/");
#endif

  wxString page_top = wxString::Format(
wxT("<html>"
"<head>"
"</head>"
"<body>"
"<center>"
"<p>"
"<img src=\"%s/wxmaxima.png\">"
"</p>"
"<h1>wxMaxima %s</h1>"
"<p><small>(C) 2004 - 2014 Andrej Vodopivec</small><br></p>"
"</center>"
"</body>"
"</html>"),
  cwd,
  wxT(VERSION));
  
  wxString page_bottom = wxString::Format(
wxT("<html>"
"<head>"
"</head>"
"<body>"
"<center>"
"<p>"
"%s"
"</p>"
"<p><a href=\"http://andrejv.github.io/wxmaxima/\">wxMaxima</a><br>"
"   <a href=\"http://maxima.sourceforge.net/\">Maxima</a></p>"
"<h4>%s</h4>"
"<p>"
"wxWidgets: %d.%d.%d<br>"
"%s: %s<br>"
"%s"
"</p>"
"<h4>%s</h4>"
"<p>"
"Andrej Vodopivec<br>"
"Ziga Lenarcic<br>"
"Doug Ilijev<br>"
"</p>"
"<h4>Patches</h4>"
"Sandro Montanar (SF-patch 2537150)"
"</p>"
"<h4>%s</h4>"
"<p>"
"%s: <a href=\"http://4pple.de/index.php/maxima-ein-opensource-computer-algebra-system-cas/\">Sven Hodapp</a><br>"
"%s: <a href=\"http://tango.freedesktop.org/Tango_Desktop_Project\">TANGO project</a>"
"</p>"
"<h4>%s</h4>"
"<p>"
"Innocent De Marchi (ca)<br>"
"Josef Barak (cs)<br>"
"Robert Marik (cs)<br>"
"Jens Thostrup (da)<br>"
"Harald Geyer (de)<br>"
"Dieter Kaiser (de)<br>"
"Alkis Akritas (el)<br>"
"Evgenia Kelepesi-Akritas (el)<br>"
"Kostantinos Derekas (el)<br>"
"Mario Rodriguez Riotorto (es)<br>"
"Antonio Ullan (es)<br>"
"Eric Delevaux (fr)<br>"
"Michele Gosse (fr)<br>"
"Marco Ciampa (it)<br>"
#if wxUSE_UNICODE
"Blahota István (hu)<br>"
#else
"Blahota Istvan (hu)<br>"
#endif
#if wxUSE_UNICODE
"Asbjørn Apeland (nb)<br>"
#else
"Asbjorn Apeland (nb)<br>"
#endif
"Rafal Topolnicki (pl)<br>"
"Eduardo M. Kalinowski (pt_br)<br>"
"Alexey Beshenov (ru)<br>"
"Vadim V. Zhytnikov (ru)<br>"
"Sergey Semerikov (uk)<br>"
#if wxUSE_UNICODE
"Tufan Şirin (tr)<br>"
#else
"Tufan Sirin (tr)<br>"
#endif
"Frank Weng (zh_TW)<br>"
"cw.ahbong (zh_TW)"
"  </p>"
"</center>"
"</body>"
"</html>"),
  _("wxMaxima is a graphical user interface for the computer algebra system MAXIMA based on wxWidgets."),
  _("System info"),
  wxMAJOR_VERSION, wxMINOR_VERSION, wxRELEASE_NUMBER,
  _("Unicode Support"),
#if wxUSE_UNICODE
  wxT("yes"),
#else
  wxT("no"),
#endif
  description.c_str(),
  _("Written by"),
  _("Artwork by"),
  _("wxMaxima icon"),
  _("Toolbar icons"),
  _("Translated by"));

  html_top->SetPage(page_top);
  html_bottom->SetPage(page_bottom);

  html_top->SetSize(wxDefaultCoord,
                    html_top->GetInternalRepresentation()->GetHeight());

  sizer->Add(html_top, 0, wxALL, 0);
  sizer->Add(html_bottom, 0, wxALL, 0);

  SetSizer(sizer);
  sizer->Fit(this);
  sizer->SetSizeHints(this);

  SetAutoLayout(true);
  Layout();
}

void MyAboutDialog::OnLinkClicked(wxHtmlLinkEvent& event)
{
  wxLaunchDefaultBrowser(event.GetLinkInfo().GetHref());
}

BEGIN_EVENT_TABLE(MyAboutDialog, wxDialog)
  EVT_HTML_LINK_CLICKED(wxID_ANY, MyAboutDialog::OnLinkClicked)
END_EVENT_TABLE()

#endif

void wxMaxima::HelpMenu(wxCommandEvent& event)
{
  wxString expr = GetDefaultEntry();
  wxString cmd;
  wxString helpSearchString = wxT("%");
  if (m_console->CanCopy(true))
    helpSearchString = m_console->GetString();
  else if (m_console->GetActiveCell() != NULL) {
    helpSearchString = m_console->GetActiveCell()->SelectWordUnderCaret(false);
  }
  if (helpSearchString == wxT(""))
    helpSearchString = wxT("%");

  switch (event.GetId())
  {

  case wxID_ABOUT:
#if defined __WXGTK__
  {
    wxAboutDialogInfo info;
    wxString description;

    description = _("wxMaxima is a graphical user interface for the computer algebra system Maxima based on wxWidgets.");

    description += wxString::Format(
                      _("\n\nwxWidgets: %d.%d.%d\nUnicode support: %s"),
                      wxMAJOR_VERSION, wxMINOR_VERSION, wxRELEASE_NUMBER,
 #if wxUSE_UNICODE
                      _("yes")
 #else
                      _("no")
 #endif
                   );
    if (m_maximaVersion != wxEmptyString)
      description += _("\nMaxima version: ") + m_maximaVersion;
    else
      description += _("\nNot connected.");
    if (m_lispVersion != wxEmptyString)
      description += _("\nLisp: ") + m_lispVersion;

    wxString iconName = wxT(PREFIX);
    iconName += wxT("/share/wxMaxima/wxmaxima.png");
    info.SetIcon(wxIcon(iconName,wxBITMAP_TYPE_PNG));
    info.SetDescription(description);
    info.SetName(_("wxMaxima"));
    info.SetVersion(wxT(VERSION));
    info.SetCopyright(wxT("(C) 2004-2014 Andrej Vodopivec"));
    info.SetWebSite(wxT("http://andrejv.github.io/wxmaxima/"));

    info.AddDeveloper(wxT("Andrej Vodopivec <andrej.vodopivec@gmail.com>"));
    info.AddDeveloper(wxT("Ziga Lenarcic <ziga.lenarcic@gmail.com>"));
    info.AddDeveloper(wxT("Doug Ilijev <doug.ilijev@gmail.com>"));

    info.AddTranslator(wxT("Innocent de Marchi (ca)"));
    info.AddTranslator(wxT("Josef Barak (cs)"));
    info.AddTranslator(wxT("Robert Marik (cs)"));
    info.AddTranslator(wxT("Jens Thostrup (da)"));
    info.AddTranslator(wxT("Harald Geyer (de)"));
    info.AddTranslator(wxT("Dieter Kaiser (de)"));
    info.AddTranslator(wxT("Alkis Akritas (el)"));
    info.AddTranslator(wxT("Evgenia Kelepesi-Akritas (el)"));
    info.AddTranslator(wxT("Kostantinos Derekas (el)"));
    info.AddTranslator(wxT("Mario Rodriguez Riotorto (es)"));
    info.AddTranslator(wxT("Antonio Ullan (es)"));
    info.AddTranslator(wxT("Eric Delevaux (fr)"));
    info.AddTranslator(wxT("Michele Gosse (fr)"));
#if wxUSE_UNICODE
    info.AddTranslator(wxT("Blahota István (hu)"));
#else
    info.AddTranslator(wxT("Blahota Istvan (hu)"));
#endif
    info.AddTranslator(wxT("Marco Ciampa (it)"));
#if wxUSE_UNICODE
    info.AddTranslator(wxT("Asbjørn Apeland (nb)"));
#else
    info.AddTranslator(wxT("Asbjorn Apeland (nb)"));
#endif
    info.AddTranslator(wxT("Rafal Topolnicki (pl)"));
    info.AddTranslator(wxT("Eduardo M. Kalinowski (pt_br)"));
    info.AddTranslator(wxT("Alexey Beshenov (ru)"));
    info.AddTranslator(wxT("Vadim V. Zhytnikov (ru)"));
#if wxUSE_UNICODE
    info.AddTranslator(wxT("Tufan Şirin (tr)"));
#else
    info.AddTranslator(wxT("Tufan Sirin (tr)"));
#endif
    info.AddTranslator(wxT("Sergey Semerikov (uk)"));
    info.AddTranslator(wxT("Frank Weng (zh_TW)"));
    info.AddTranslator(wxT("cw.ahbong (zh_TW)"));

    info.AddArtist(wxT("wxMaxima icon: Sven Hodapp"));
    info.AddArtist(wxT("svg version of the icon: Gunter Königsmann"));

    wxAboutBox(info);
  }
#else
  {
    wxString description;

    if (m_maximaVersion != wxEmptyString)
      description += _("Maxima version: ") + m_maximaVersion;
    else
      description += _("Not connected.");
    if (m_lispVersion != wxEmptyString)
      description += _("<br>Lisp: ") + m_lispVersion;

    MyAboutDialog dlg(this, wxID_ANY, wxString(_("About")), description);
    dlg.Center();
    dlg.ShowModal();
  }
#endif

  break;

  case wxID_HELP:
#if defined (__WXMSW__) || defined (__WXGTK20__) || defined (__WXMAC__)
  case tb_help:
#endif
    if(helpSearchString==wxT("%"))
      ShowWxMaximaHelp();
    else
      ShowMaximaHelp(helpSearchString);
    break;

  case menu_maximahelp:
      ShowMaximaHelp(expr);
    break;

  case menu_example:
    if (expr == wxT("%"))
      cmd = GetTextFromUser(_("Show an example for the command:"), _("Example"),
                            wxEmptyString, this);
    else
      cmd = expr;
    if (cmd.Length())
    {
      cmd = wxT("example(") + cmd + wxT(");");
      MenuCommand(cmd);
    }
    break;

  case menu_apropos:
    if (expr == wxT("%"))
      cmd = GetTextFromUser(_("Show all commands similar to:"), _("Apropos"),
                            wxEmptyString, this);
    else
      cmd = expr;
    if (cmd.Length())
    {
      cmd = wxT("apropos(\"") + cmd + wxT("\");");
      MenuCommand(cmd);
    }
    break;

  case menu_show_tip:
    ShowTip(true);
    break;

  case menu_build_info:
    MenuCommand(wxT("wxbuild_info()$"));
    break;

  case menu_bug_report:
    MenuCommand(wxT("wxbug_report()$"));
    break;

  case menu_help_tutorials:
    wxLaunchDefaultBrowser(wxT("http://andrejv.github.io/wxmaxima/help.html"));
    break;

  case menu_check_updates:
    CheckForUpdates(true);
    break;

  default:
    break;
  }
}

void wxMaxima::StatsMenu(wxCommandEvent &ev)
{
  wxString expr = GetDefaultEntry();

  switch (ev.GetId())
  {
    case menu_stats_histogram:
    {
      Gen2Wiz *wiz = new Gen2Wiz(_("Data:"), _("Classes:"),
                                 expr, wxT("10"), this, -1, _("Histogram"), false);
      wiz->Centre(wxBOTH);
      if (wiz->ShowModal() == wxID_OK)
      {
        wxString cmd = wxT("wxhistogram(") + wiz->GetValue1() + wxT(", nclasses=") +
                       wiz->GetValue2() + wxT(");");
        MenuCommand(cmd);
      }
      wiz->Destroy();
    }
    break;
    case menu_stats_scatterplot:
    {
      Gen2Wiz *wiz = new Gen2Wiz(_("Data:"), _("Classes:"),
                                 expr, wxT("10"), this, -1, _("Scatterplot"), false);
      wiz->Centre(wxBOTH);
      if (wiz->ShowModal() == wxID_OK)
      {
        wxString cmd = wxT("wxscatterplot(") + wiz->GetValue1() + wxT(", nclasses=") +
                       wiz->GetValue2() + wxT(");");
        MenuCommand(cmd);
      }
      wiz->Destroy();
    }
    break;
    case menu_stats_barsplot:
    {
      wxString data = GetTextFromUser(_("Data:"), _("Enter Data"), expr, this);
      if (data.Length() > 0)
        MenuCommand(wxT("wxbarsplot(") + data + wxT(");"));
    }
    break;
    case menu_stats_boxplot:
    {
      wxString data = GetTextFromUser(_("Data:"), _("Enter Data"), expr, this);
      if (data.Length() > 0)
        MenuCommand(wxT("wxboxplot([") + data + wxT("]);"));
    }
    break;
    case menu_stats_piechart:
    {
      wxString data = GetTextFromUser(_("Data:"), _("Enter Data"), expr, this);
      if (data.Length() > 0)
        MenuCommand(wxT("wxpiechart(") + data + wxT(");"));
    }
    break;
    case menu_stats_mean:
    {

      wxString data = GetTextFromUser(_("Data:"), _("Enter Data"), expr, this);
      if (data.Length() > 0)
        MenuCommand(wxT("mean(") + data + wxT(");"));
    }
    break;
    case menu_stats_median:
    {
      wxString data = GetTextFromUser(_("Data:"), _("Enter Data"), expr, this);
      if (data.Length() > 0)
        MenuCommand(wxT("median(") + data + wxT(");"));
    }
    break;
    case menu_stats_var:
    {
      wxString data = GetTextFromUser(_("Data:"), _("Enter Data"), expr, this);
      if (data.Length() > 0)
        MenuCommand(wxT("var(") + data + wxT(");"));
    }
    break;
    case menu_stats_dev:
    {
      wxString data = GetTextFromUser(_("Data:"), _("Enter Data"), expr, this);
      if (data.Length() > 0)
        MenuCommand(wxT("std(") + data + wxT(");"));
    }
    break;
    case menu_stats_tt1:
    {
      Gen2Wiz *wiz = new Gen2Wiz(_("Sample:"), _("Mean:"),
                                 expr, wxT("0"), this, -1, _("One sample t-test"), false);
      wiz->Centre(wxBOTH);
      if (wiz->ShowModal() == wxID_OK)
      {
        wxString cmd = wxT("test_mean(") + wiz->GetValue1() + wxT(", mean=") +
                       wiz->GetValue2() + wxT(");");
        MenuCommand(cmd);
      }
      wiz->Destroy();
    }
    break;
    case menu_stats_tt2:
    {
      Gen2Wiz *wiz = new Gen2Wiz(_("Sample 1:"), _("Sample 2:"),
                                 wxEmptyString, wxEmptyString, this, -1,
                                 _("Two sample t-test"), true);
      wiz->Centre(wxBOTH);
      if (wiz->ShowModal() == wxID_OK)
      {
        wxString cmd = wxT("test_means_difference(") + wiz->GetValue1() + wxT(", ") +
                       wiz->GetValue2() + wxT(");");
        MenuCommand(cmd);
      }
      wiz->Destroy();
    }
    break;
    case menu_stats_tnorm:
    {
      wxString data = GetTextFromUser(_("Data:"), _("Enter Data"), expr, this);
      if (data.Length() > 0)
        MenuCommand(wxT("test_normality(") + data + wxT(");"));
    }
    break;
    case menu_stats_linreg:
    {

      wxString data = GetTextFromUser(_("Data Matrix:"), _("Enter Data"), expr, this);
      if (data.Length() > 0)
        MenuCommand(wxT("simple_linear_regression(") + data + wxT(");"));
    }
    break;
    case menu_stats_lsquares:
    {
      Gen4Wiz *wiz = new Gen4Wiz(_("Data Matrix:"), _("Col. names:"),
                                 _("Equation:"), _("Variables:"),
                                 expr, wxT("x,y"), wxT("y=A*x+B"), wxT("A,B"),
                                 this, -1, _("Least Squares Fit"), true);
      wiz->Centre(wxBOTH);
      if (wiz->ShowModal() == wxID_OK)
      {
        wxString cmd = wxT("lsquares_estimates(") + wiz->GetValue1() + wxT(", [") +
              wiz->GetValue2() + wxT("], ") +
              wiz->GetValue3() + wxT(", [") +
              wiz->GetValue4() + wxT("], iprint=[-1,0]);");
        MenuCommand(cmd);
      }
      wiz->Destroy();
    }
    break;
    case menu_stats_readm:
    {
      wxString file = wxFileSelector(_("Open matrix"), m_lastPath,
                                     wxEmptyString, wxEmptyString,
                                     _("Data file (*.csv, *.tab, *.txt)|*.csv;*.tab;*.txt"),
                                     wxFD_OPEN);
      if (file != wxEmptyString) {
        m_lastPath = wxPathOnly(file);

#if defined __WXMSW__
        file.Replace(wxT("\\"), wxT("/"));
#endif

        wxString name = wxGetTextFromUser(wxT("Enter matrix name:"), wxT("Marix name"));
        wxString cmd;

        if (name != wxEmptyString)
          cmd << name << wxT(": ");

        wxString format;
        if (file.EndsWith(wxT(".csv")))
          format = wxT("csv");
        else if (file.EndsWith(wxT(".tab")))
          format = wxT("tab");

        if (format != wxEmptyString)
          MenuCommand(cmd + wxT("read_matrix(\"") + file + wxT("\", '") + format + wxT(");"));
        else
          MenuCommand(cmd + wxT("read_matrix(\"") + file + wxT("\");"));
      }
    }
    break;
    case menu_stats_subsample:
    {
      Gen4Wiz *wiz = new Gen4Wiz(_("Data Matrix:"), _("Condition:"),
                                 _("Include columns:"), _("Matrix name:"),
                                 expr, wxT("col[1]#'NA"),
                                 wxEmptyString, wxEmptyString,
                                 this, -1, _("Select Subsample"), true);
      wiz->Centre(wxBOTH);
      if (wiz->ShowModal() == wxID_OK)
      {
        wxString name = wiz->GetValue4();

        wxString cmd;

        if (name != wxEmptyString)
          cmd << name << wxT(": ");

        cmd += wxT("subsample(\n   ") + wiz->GetValue1() + wxT(",\n   ") +
              wxT("lambda([col], is( ");

        if (wiz->GetValue2() != wxEmptyString)
          cmd += wiz->GetValue2() + wxT(" ))");
        else
          cmd += wxT("true ))");

        if (wiz->GetValue3() != wxEmptyString)
          cmd += wxT(",\n   ") + wiz->GetValue3();

        cmd += wxT(");");
        MenuCommand(cmd);
      }
      wiz->Destroy();
    }
    break;
  }
}

void wxMaxima::OnClose(wxCloseEvent& event)
{
  if (!m_fileSaved && event.CanVeto()) {
    int close = SaveDocumentP();

    if (close == wxID_CANCEL) {
      event.Veto();
      return;
    }

    if (close == wxID_YES) {
      if (!SaveFile()) {
        event.Veto();
        return;
      }
    }
  }

  wxConfig *config = (wxConfig *)wxConfig::Get();
  wxSize size = GetSize();
  wxPoint pos = GetPosition();
  bool maximized = IsMaximized();
  config->Write(wxT("pos-x"), pos.x);
  config->Write(wxT("pos-y"), pos.y);
  config->Write(wxT("pos-w"), size.GetWidth());
  config->Write(wxT("pos-h"), size.GetHeight());
  if (maximized)
    config->Write(wxT("pos-max"), 1);
  else
    config->Write(wxT("pos-max"), 0);
  if (m_lastPath.Length() > 0)
    config->Write(wxT("lastPath"), m_lastPath);
  m_closing = true;
#if defined __WXMAC__
  wxGetApp().topLevelWindows.Erase(wxGetApp().topLevelWindows.Find(this));
#endif
  wxTheClipboard->Flush();
  CleanUp();
  Destroy();
}

void wxMaxima::PopupMenu(wxCommandEvent& event)
{
  wxString selection = m_console->GetString();
  switch (event.GetId())
  {
  case popid_copy:
    if (m_console->CanCopy(true))
      m_console->Copy();
    break;
  case popid_copy_tex:
    if (m_console->CanCopy(true))
      m_console->CopyTeX();
    break;
  case popid_cut:
    if (m_console->CanCopy(true))
      m_console->CutToClipboard();
    break;
  case popid_paste:
    m_console->PasteFromClipboard();
    break;
  case popid_select_all:
    m_console->SelectAll();
    break;
  case popid_comment_selection:
    m_console->CommentSelection();
    break;
  case popid_divide_cell:
    m_console->DivideCell();
    break;
  case popid_copy_image:
    if (m_console->CanCopy())
      m_console->CopyBitmap();
    break;
  case popid_simplify:
    MenuCommand(wxT("ratsimp(") + selection + wxT(");"));
    break;
  case popid_expand:
    MenuCommand(wxT("expand(") + selection + wxT(");"));
    break;
  case popid_factor:
    MenuCommand(wxT("factor(") + selection + wxT(");"));
    break;
  case popid_solve:
    {
      Gen2Wiz *wiz = new Gen2Wiz(_("Equation(s):"), _("Variable(s):"),
                                 selection, wxT("x"), this, -1, _("Solve"), true);
      wiz->Centre(wxBOTH);
      if (wiz->ShowModal() == wxID_OK)
      {
        wxString cmd = wxT("solve([") + wiz->GetValue1() + wxT("], [") +
                       wiz->GetValue2() + wxT("]);");
        MenuCommand(cmd);
      }
      wiz->Destroy();
    }
    break;
  case popid_solve_num:
    {
      Gen4Wiz *wiz = new Gen4Wiz(_("Equation:"), _("Variable:"),
                                 _("Lower bound:"), _("Upper bound:"),
                                 selection, wxT("x"), wxT("-1"), wxT("1"),
                                 this, -1, _("Find root"), true);
      wiz->Centre(wxBOTH);
      if (wiz->ShowModal() == wxID_OK)
      {
        wxString cmd = wxT("find_root(") + wiz->GetValue1() + wxT(", ") +
                       wiz->GetValue2() + wxT(", ") +
                       wiz->GetValue3() + wxT(", ") +
                       wiz->GetValue4() + wxT(");");
        MenuCommand(cmd);
      }
      wiz->Destroy();
    }
    break;
  case popid_integrate:
    {
      IntegrateWiz *wiz = new IntegrateWiz(this, -1, _("Integrate"));
      wiz->SetValue(selection);
      wiz->Centre(wxBOTH);
      if (wiz->ShowModal() == wxID_OK)
      {
        wxString val = wiz->GetValue();
        MenuCommand(val);
      }
      wiz->Destroy();
    }
    break;
  case popid_diff:
    {
      Gen3Wiz *wiz = new Gen3Wiz(_("Expression:"), _("Variable(s):"),
                                 _("Times:"), selection, wxT("x"), wxT("1"),
                                 this, -1, _("Differentiate"));
      wiz->SetValue(selection);
      wiz->Centre(wxBOTH);
      if (wiz->ShowModal() == wxID_OK)
      {
        wxStringTokenizer vars(wiz->GetValue2(), wxT(","));
        wxStringTokenizer times(wiz->GetValue3(), wxT(","));

        wxString val = wxT("diff(") + wiz->GetValue1();

        while (vars.HasMoreTokens() && times.HasMoreTokens()) {
          val += wxT(",") + vars.GetNextToken();
          val += wxT(",") + times.GetNextToken();
        }

        val += wxT(");");
        MenuCommand(val);
      }
      wiz->Destroy();
    }
    break;
  case popid_subst:
    {
      SubstituteWiz *wiz = new SubstituteWiz(this, -1, _("Substitute"));
      wiz->SetValue(selection);
      wiz->Centre(wxBOTH);
      if (wiz->ShowModal() == wxID_OK)
      {
        wxString val = wiz->GetValue();
        MenuCommand(val);
      }
      wiz->Destroy();
    }
    break;
  case popid_plot2d:
    {
      Plot2DWiz *wiz = new Plot2DWiz(this, -1, _("Plot 2D"));
      wiz->SetValue(selection);
      wiz->Centre(wxBOTH);
      if (wiz->ShowModal() == wxID_OK)
      {
        wxString val = wiz->GetValue();
        MenuCommand(val);
      }
      wiz->Destroy();
    }
    break;
  case popid_plot3d:
    {
      Plot3DWiz *wiz = new Plot3DWiz(this, -1, _("Plot 3D"));
      wiz->SetValue(selection);
      wiz->Centre(wxBOTH);
      if (wiz->ShowModal() == wxID_OK)
      {
        wxString val = wiz->GetValue();
        MenuCommand(val);
      }
      wiz->Destroy();
    }
    break;
  case popid_float:
    MenuCommand(wxT("float(") + selection + wxT("), numer;"));
    break;
  case popid_image:
    {
      wxString file = wxFileSelector(_("Save selection to file"), m_lastPath,
                                     wxT("image.png"), wxT("png"),
                                     _("PNG image (*.png)|*.png|"
                                       "JPEG image (*.jpg)|*.jpg|"
                                       "Windows bitmap (*.bmp)|*.bmp|"
                                       "X pixmap (*.xpm)|*.xpm"),
                                     wxFD_SAVE | wxFD_OVERWRITE_PROMPT);
      if (file.Length())
      {
        m_console->CopyToFile(file);
        m_lastPath = wxPathOnly(file);
      }
    }
    break;
  case popid_animation_save:
    {
      wxString file = wxFileSelector(_("Save animation to file"), m_lastPath,
                                     wxT("animation.gif"), wxT("gif"),
                                     _("GIF image (*.gif)|*.gif"),
                                     wxFD_SAVE | wxFD_OVERWRITE_PROMPT);
      if (file.Length())
      {
        MathCell *selection = m_console->GetSelectionStart();
        if (selection != NULL && selection->GetType() == MC_TYPE_SLIDE)
          ((SlideShow *)(selection))->ToGif(file);
      }
    }
    break;
  case popid_evaluate:
    m_console->AddSelectionToEvaluationQueue();
    TryEvaluateNextInQueue();
    break;
  case popid_merge_cells:
    m_console->MergeCells();
    break;
  }
}

void wxMaxima::OnRecentDocument(wxCommandEvent& event)
{
  if (!m_fileSaved) {
    int close = SaveDocumentP();

    if (close == wxID_CANCEL)
      return;

    if (close == wxID_YES) {
      if (!SaveFile())
        return;
    }
  }

  wxString file = GetRecentDocument(event.GetId() - menu_recent_document_0);
  if (wxFileExists(file))
    OpenFile(file);
  else {
    wxMessageBox(_("File you tried to open does not exist."), _("File not found"), wxOK);
    RemoveRecentDocument(file);
  }
}

void wxMaxima::EditInputMenu(wxCommandEvent& event)
{
  if (!m_console->CanEdit())
    return ;

  EditorCell* tmp = dynamic_cast<EditorCell*>(m_console->GetSelectionStart());

  if (tmp == NULL)
    return ;

  m_console->SetActiveCell(tmp);
}

// EvaluateEvent
// User tried to evaluate, find out what is the case
// Normally just add the respective groupcells to evaluationqueue
// If there is a special case - eg sending from output section
// of the working group, handle it carefully.
void wxMaxima::EvaluateEvent(wxCommandEvent& event)
{
  MathCell* tmp = m_console->GetActiveCell();
  if (tmp != NULL) // we have an active cell
  {
    if (tmp->GetType() == MC_TYPE_INPUT && !m_inLispMode)
      tmp->AddEnding();
    // if active cell is part of a working group, we have a special
    // case - answering a question. Manually send answer to Maxima.
    if (tmp->GetParent() == m_console->m_evaluationQueue->GetFirst()) {
      SendMaxima(tmp->ToString(false), true);
    }
    else { // normally just add to queue
      m_console->AddCellToEvaluationQueue(dynamic_cast<GroupCell*>(tmp->GetParent()));
      TryEvaluateNextInQueue();
    }
  }
  else { // no evaluate has been called on no active cell?
    m_console->AddSelectionToEvaluationQueue();
    TryEvaluateNextInQueue();
  }
}
// TryEvaluateNextInQueue
// Tries to evaluate next group cell in queue
// Calling this function should not do anything dangerous
void wxMaxima::TryEvaluateNextInQueue()
{
  if (!m_isConnected) {
    wxMessageBox(_("\nNot connected to Maxima!\n"), _("Error"), wxOK | wxICON_ERROR);

    if (!m_console->m_evaluationQueue->Empty())
    {
      if (m_console->m_evaluationQueue->GetFirst()->GetInput()->ToString(false) ==
        wxT("wxmaxima_debug_dump_output;"))
      DumpProcessOutput();
    }

    while (!m_console->m_evaluationQueue->Empty())
      m_console->m_evaluationQueue->RemoveFirst();

    m_console->Refresh();

    return ;
  }

  GroupCell * group = m_console->m_evaluationQueue->GetFirst();
  if (group == NULL)
  {
    m_console->SetWorkingGroup(NULL);
    return; //empty queue
  }

  if (group->GetEditable()->GetValue() != wxEmptyString)
  {
    group->GetEditable()->AddEnding();
    group->GetEditable()->ContainsChanges(false);
    wxString text = group->GetEditable()->ToString(false);

    // override evaluation when input equals wxmaxima_debug_dump_output
    if (text.IsSameAs(wxT("wxmaxima_debug_dump_output;"))) {
      m_console->m_evaluationQueue->RemoveFirst();
      DumpProcessOutput();
      return;
    }

    group->RemoveOutput();

    m_console->SetWorkingGroup(group);
    group->GetPrompt()->SetValue(m_lastPrompt);
    m_console->Recalculate();
    m_console->ScrollToCell(group);

    SendMaxima(text, true);
  }
  else
  {
    m_console->m_evaluationQueue->RemoveFirst();
    TryEvaluateNextInQueue();
  }
}

void wxMaxima::InsertMenu(wxCommandEvent& event)
{
  int type = 0;
  bool output = false;
  switch (event.GetId())
  {
  case menu_insert_previous_output:
    output = true;
  case popid_insert_input:
  case menu_insert_input:
  case menu_insert_previous_input:
    type = GC_TYPE_CODE;
    break;
  case menu_autocomplete:
    m_console->Autocomplete();
    return ;
    break;
  case menu_autocomplete_templates:
    m_console->Autocomplete(true);
    return ;
    break;
  case menu_add_comment:
  case popid_add_comment:
  case menu_format_text:
  case popid_insert_text:
    type = GC_TYPE_TEXT;
    break;
  case menu_add_title:
  case menu_format_title:
  case popid_insert_title:
    type = GC_TYPE_TITLE;
    break;
  case menu_add_section:
  case menu_format_section:
  case popid_insert_section:
    type = GC_TYPE_SECTION;
    break;
  case menu_add_subsection:
  case menu_format_subsection:
  case popid_insert_subsection:
    type = GC_TYPE_SUBSECTION;
    break;
  case menu_add_pagebreak:
  case menu_format_pagebreak:
    m_console->InsertGroupCells(new GroupCell(GC_TYPE_PAGEBREAK),
        m_console->GetHCaret());
    m_console->Refresh();
    m_console->SetFocus();
    return;
    break;
  case menu_insert_image:
  case menu_format_image:
    {
      wxString file = wxFileSelector(_("Insert Image"), m_lastPath,
                                     wxEmptyString, wxEmptyString,
                                     _("Image files (*.png, *.jpg, *.bmp, *.xpm)|*.png;*.jpg;*.bmp;*.xpm"),
                                     wxFD_OPEN);
      if (file != wxEmptyString) {
        m_console->OpenHCaret(file, GC_TYPE_IMAGE);
      }
      m_console->SetFocus();
      return ;
    }
    break;
  case menu_fold_all_cells:
    m_console->FoldAll();
    m_console->Recalculate(true);
    // send cursor to the top
    m_console->SetHCaret(NULL);
    break;
  case menu_unfold_all_cells:
    m_console->UnfoldAll();
    m_console->Recalculate(true);
    // refresh without moving cursor
    m_console->SetHCaret(m_console->GetHCaret());
    break;
  }

  m_console->SetFocus();

  if (event.GetId() == menu_insert_previous_input ||
      event.GetId() == menu_insert_previous_output)
  {
    wxString input;

    if (output == true) 
      input = m_console->GetOutputAboveCaret(); 
    else
      input = m_console->GetInputAboveCaret();
    if (input != wxEmptyString)
      m_console->OpenHCaret(input, type);
  }
  else if (event.GetId() == menu_unfold_all_cells ||
           event.GetId() == menu_fold_all_cells)
  {
    // don't do anything else
  }
  else
    m_console->OpenHCaret(wxEmptyString, type);
}

void wxMaxima::ResetTitle(bool saved)
{
  if (saved != m_fileSaved)
  {
    m_fileSaved = saved;
    if (m_currentFile.Length() == 0) {
#ifndef __WXMAC__
      if (saved)
        SetTitle(wxString::Format(_("wxMaxima %s "), wxT(VERSION)) + _("[ unsaved ]"));
      else
        SetTitle(wxString::Format(_("wxMaxima %s "), wxT(VERSION)) + _("[ unsaved* ]"));
#endif
    }
    else
    {
      wxString name, ext;
      wxFileName::SplitPath(m_currentFile, NULL, NULL, &name, &ext);
#ifndef __WXMAC__
      if (m_fileSaved)
        SetTitle(wxString::Format(_("wxMaxima %s "), wxT(VERSION)) +
                 wxT(" [ ") + name + wxT(".") + ext + wxT(" ]"));
      else
        SetTitle(wxString::Format(_("wxMaxima %s "), wxT(VERSION)) +
                 wxT(" [ ") + name + wxT(".") + ext + wxT("* ]"));
#else
      SetTitle(name + wxT(".") + ext);
#endif
    }
#if defined __WXMAC__
 #if defined __WXOSX_COCOA__
    OSXSetModified(!saved);
    if (m_currentFile != wxEmptyString)
      SetRepresentedFilename(m_currentFile);
 #else
    WindowRef win = (WindowRef)MacGetTopLevelWindowRef();
    SetWindowModified(win,!saved);
    if (m_currentFile != wxEmptyString)
    {
      FSRef fsref;
      wxMacPathToFSRef(m_currentFile, &fsref);
      HIWindowSetProxyFSRef(win, &fsref);
    }
 #endif
#endif
  }
}

///--------------------------------------------------------------------------------
///  Plot Slider
///--------------------------------------------------------------------------------

void wxMaxima::UpdateSlider(wxUpdateUIEvent &ev)
{
  if (m_plotSlider == NULL)
    return;
  if (m_console->IsSelected(MC_TYPE_SLIDE))
  {
    if (!m_console->AnimationRunning())
    {
      SlideShow *cell = (SlideShow *)m_console->GetSelectionStart();

      m_plotSlider->SetRange(0, cell->Length() - 1);
      m_plotSlider->SetValue(cell->GetDisplayedIndex());
      m_plotSlider->Enable(true);
    }
    else
      m_plotSlider->Enable(false);
  }
  else
    m_plotSlider->Enable(false);
}

void wxMaxima::SliderEvent(wxScrollEvent &ev)
{
  SlideShow *cell = (SlideShow *)m_console->GetSelectionStart();
  if (cell != NULL)
  {
    cell->SetDisplayedIndex(ev.GetPosition());
    m_console->Refresh();
  }
}

void wxMaxima::ShowPane(wxCommandEvent &ev)
{
  int id = ev.GetId();

  wxMaximaFrame::ShowPane(id, !IsPaneDisplayed(id));
}

void wxMaxima::HistoryDClick(wxCommandEvent& ev)
{
  m_console->OpenHCaret(ev.GetString(), GC_TYPE_CODE);
  m_console->SetFocus();
}

long *VersionToInt(wxString version)
{
  long *intV = new long[3];

  wxStringTokenizer tokens(version, wxT("."));

  for (int i=0; i<3 && tokens.HasMoreTokens(); i++)
    tokens.GetNextToken().ToLong(&intV[i]);

  return intV;
}

/***
 * Checks the file http://andrejv.github.io/wxmaxima/version.txt to
 * see if there is a newer version available.
 */
void wxMaxima::CheckForUpdates(bool reportUpToDate)
{
  wxHTTP connection;
  connection.SetHeader(wxT("Content-type"), wxT("text/html; charset=utf-8"));
  connection.SetTimeout(2);

  if (!connection.Connect(wxT("andrejv.github.io")))
  {
    wxMessageBox(_("Can not connect to the web server."), _("Error"),
            wxOK | wxICON_ERROR);
    return;
  }

  wxInputStream *inputStream = connection.GetInputStream(_T("/wxmaxima/version.txt"));

  if (connection.GetError() == wxPROTO_NOERR)
  {
    wxString version;
    wxStringOutputStream outputStream(&version);
    inputStream->Read(outputStream);

    if (version.StartsWith(wxT("wxmaxima = "))) {
      version = version.Mid(11, version.Length()).Trim();
      long *myVersion = VersionToInt(wxT(VERSION));
      long *currVersion = VersionToInt(version);

      bool upgrade = myVersion[0] < currVersion[0] ||
                     (myVersion[0] == currVersion[0] && myVersion[1]<currVersion[1]) ||
                     (myVersion[0] == currVersion[0] &&
                         myVersion[1] == currVersion[1] &&
                         myVersion[2] < currVersion[2]);

      if (upgrade) {
        bool visit = wxMessageBox(wxString::Format(
            _("You have version %s. Current version is %s.\n\n"
              "Select OK to visit the wxMaxima webpage."),
            wxT(VERSION), version.c_str()),
            _("Upgrade"),
            wxOK | wxCANCEL | wxICON_INFORMATION) == wxOK;

        if (visit)
          wxLaunchDefaultBrowser(wxT("http://andrejv.github.io/wxmaxima/"));
      }
      else if (reportUpToDate)
        wxMessageBox(_("Your version of wxMaxima is up to date."), _("Upgrade"),
            wxOK | wxICON_INFORMATION);

      delete [] myVersion;
      delete [] currVersion;
    }
  }
  else
  {
    wxMessageBox(_("Can not download version info."), _("Error"),
        wxOK | wxICON_ERROR);
  }

  wxDELETE(inputStream);
  connection.Close();
}

int wxMaxima::SaveDocumentP()
{
  wxString file, ext;
  if (m_currentFile == wxEmptyString)
  {
    // Check if we want to save modified untitled documents on exit
    bool save = true;
    wxConfig::Get()->Read(wxT("saveUntitled"), &save);
    if (!save)
      return wxID_NO;

#if defined __WXMAC__
    file = GetTitle();
#else
    file = _("unsaved");
#endif
  }
  else {
    wxString ext;
    wxFileName::SplitPath(m_currentFile, NULL, NULL, &file, &ext);
    file += wxT(".") + ext;
  }

  wxMessageDialog dialog(this,
                         _("Do you want to save the changes you made in the document \"") +
                         file + wxT("\"?"),
			 wxEmptyString, wxCENTER | wxYES_NO | wxCANCEL);

  dialog.SetExtendedMessage(_("Your changes will be lost if you don't save them."));
  dialog.SetYesNoCancelLabels(_("Save"), _("Don't save"), _("Cancel"));

  return dialog.ShowModal();
}

BEGIN_EVENT_TABLE(wxMaxima, wxFrame)
#if defined __WXMAC__
  EVT_MENU(mac_closeId, wxMaxima::FileMenu)
#endif
  EVT_MENU(menu_check_updates, wxMaxima::HelpMenu)
  EVT_COMMAND_SCROLL(plot_slider_id, wxMaxima::SliderEvent)
  EVT_MENU(popid_copy, wxMaxima::PopupMenu)
  EVT_MENU(popid_copy_image, wxMaxima::PopupMenu)
  EVT_MENU(popid_insert_text, wxMaxima::InsertMenu)
  EVT_MENU(popid_insert_title, wxMaxima::InsertMenu)
  EVT_MENU(popid_insert_section, wxMaxima::InsertMenu)
  EVT_MENU(popid_insert_subsection, wxMaxima::InsertMenu)
  EVT_MENU(popid_delete, wxMaxima::EditMenu)
  EVT_MENU(popid_simplify, wxMaxima::PopupMenu)
  EVT_MENU(popid_factor, wxMaxima::PopupMenu)
  EVT_MENU(popid_expand, wxMaxima::PopupMenu)
  EVT_MENU(popid_solve, wxMaxima::PopupMenu)
  EVT_MENU(popid_solve_num, wxMaxima::PopupMenu)
  EVT_MENU(popid_subst, wxMaxima::PopupMenu)
  EVT_MENU(popid_plot2d, wxMaxima::PopupMenu)
  EVT_MENU(popid_plot3d, wxMaxima::PopupMenu)
  EVT_MENU(popid_diff, wxMaxima::PopupMenu)
  EVT_MENU(popid_integrate, wxMaxima::PopupMenu)
  EVT_MENU(popid_float, wxMaxima::PopupMenu)
  EVT_MENU(popid_copy_tex, wxMaxima::PopupMenu)
  EVT_MENU(popid_image, wxMaxima::PopupMenu)
  EVT_MENU(popid_animation_save, wxMaxima::PopupMenu)
  EVT_MENU(popid_animation_start, wxMaxima::FileMenu)
  EVT_BUTTON(button_integrate, wxMaxima::CalculusMenu)
  EVT_BUTTON(button_diff, wxMaxima::CalculusMenu)
  EVT_BUTTON(button_solve, wxMaxima::EquationsMenu)
  EVT_BUTTON(button_solve_ode, wxMaxima::EquationsMenu)
  EVT_BUTTON(button_sum, wxMaxima::CalculusMenu)
  EVT_BUTTON(button_expand, wxMaxima::SimplifyMenu)
  EVT_BUTTON(button_factor, wxMaxima::SimplifyMenu)
  EVT_BUTTON(button_taylor, wxMaxima::CalculusMenu)
  EVT_BUTTON(button_limit, wxMaxima::CalculusMenu)
  EVT_BUTTON(button_ratsimp, wxMaxima::SimplifyMenu)
  EVT_BUTTON(button_trigexpand, wxMaxima::SimplifyMenu)
  EVT_BUTTON(button_trigreduce, wxMaxima::SimplifyMenu)
  EVT_BUTTON(button_trigsimp, wxMaxima::SimplifyMenu)
  EVT_BUTTON(button_product, wxMaxima::CalculusMenu)
  EVT_BUTTON(button_radcan, wxMaxima::SimplifyMenu)
  EVT_BUTTON(button_subst, wxMaxima::MaximaMenu)
  EVT_BUTTON(button_plot2, wxMaxima::PlotMenu)
  EVT_BUTTON(button_plot3, wxMaxima::PlotMenu)
  EVT_BUTTON(button_map, wxMaxima::AlgebraMenu)
  EVT_BUTTON(button_rectform, wxMaxima::SimplifyMenu)
  EVT_BUTTON(button_trigrat, wxMaxima::SimplifyMenu)
  EVT_MENU(menu_polarform, wxMaxima::SimplifyMenu)
  EVT_MENU(menu_restart_id, wxMaxima::MaximaMenu)
#ifndef __WXMAC__
  EVT_MENU(wxID_EXIT, wxMaxima::FileMenu)
#endif
  EVT_MENU(wxID_ABOUT, wxMaxima::HelpMenu)
  EVT_MENU(menu_save_id, wxMaxima::FileMenu)
  EVT_MENU(menu_save_as_id, wxMaxima::FileMenu)
  EVT_MENU(menu_load_id, wxMaxima::FileMenu)
  EVT_MENU(menu_functions, wxMaxima::MaximaMenu)
  EVT_MENU(menu_variables, wxMaxima::MaximaMenu)
  EVT_MENU(wxID_PREFERENCES, wxMaxima::EditMenu)
  EVT_MENU(menu_sconsole_id, wxMaxima::FileMenu)
  EVT_MENU(menu_export_html, wxMaxima::FileMenu)
  EVT_MENU(wxID_HELP, wxMaxima::HelpMenu)
  EVT_MENU(menu_help_tutorials, wxMaxima::HelpMenu)
  EVT_MENU(menu_bug_report, wxMaxima::HelpMenu)
  EVT_MENU(menu_build_info, wxMaxima::HelpMenu)
  EVT_MENU(menu_interrupt_id, wxMaxima::Interrupt)
  EVT_MENU(menu_new_id, wxMaxima::FileMenu)
  EVT_MENU(menu_open_id, wxMaxima::FileMenu)
  EVT_MENU(menu_batch_id, wxMaxima::FileMenu)
  EVT_MENU(menu_ratsimp, wxMaxima::SimplifyMenu)
  EVT_MENU(menu_radsimp, wxMaxima::SimplifyMenu)
  EVT_MENU(menu_expand, wxMaxima::SimplifyMenu)
  EVT_MENU(menu_factor, wxMaxima::SimplifyMenu)
  EVT_MENU(menu_gfactor, wxMaxima::SimplifyMenu)
  EVT_MENU(menu_trigsimp, wxMaxima::SimplifyMenu)
  EVT_MENU(menu_trigexpand, wxMaxima::SimplifyMenu)
  EVT_MENU(menu_trigreduce, wxMaxima::SimplifyMenu)
  EVT_MENU(menu_rectform, wxMaxima::SimplifyMenu)
  EVT_MENU(menu_demoivre, wxMaxima::SimplifyMenu)
  EVT_MENU(menu_num_out, wxMaxima::NumericalMenu)
  EVT_MENU(menu_to_float, wxMaxima::NumericalMenu)
  EVT_MENU(menu_to_bfloat, wxMaxima::NumericalMenu)
  EVT_MENU(menu_to_numer, wxMaxima::NumericalMenu)
  EVT_MENU(menu_exponentialize, wxMaxima::SimplifyMenu)
  EVT_MENU(menu_invert_mat, wxMaxima::AlgebraMenu)
  EVT_MENU(menu_determinant, wxMaxima::AlgebraMenu)
  EVT_MENU(menu_eigen, wxMaxima::AlgebraMenu)
  EVT_MENU(menu_eigvect, wxMaxima::AlgebraMenu)
  EVT_MENU(menu_adjoint_mat, wxMaxima::AlgebraMenu)
  EVT_MENU(menu_transpose, wxMaxima::AlgebraMenu)
  EVT_MENU(menu_set_precision, wxMaxima::NumericalMenu)
  EVT_MENU(menu_talg, wxMaxima::SimplifyMenu)
  EVT_MENU(menu_tellrat, wxMaxima::SimplifyMenu)
  EVT_MENU(menu_modulus, wxMaxima::SimplifyMenu)
  EVT_MENU(menu_allroots, wxMaxima::EquationsMenu)
  EVT_MENU(menu_bfallroots, wxMaxima::EquationsMenu)
  EVT_MENU(menu_realroots, wxMaxima::EquationsMenu)
  EVT_MENU(menu_solve, wxMaxima::EquationsMenu)
  EVT_MENU(menu_solve_to_poly, wxMaxima::EquationsMenu)
  EVT_MENU(menu_solve_num, wxMaxima::EquationsMenu)
  EVT_MENU(menu_solve_ode, wxMaxima::EquationsMenu)
  EVT_MENU(menu_map_mat, wxMaxima::AlgebraMenu)
  EVT_MENU(menu_enter_mat, wxMaxima::AlgebraMenu)
  EVT_MENU(menu_cpoly, wxMaxima::AlgebraMenu)
  EVT_MENU(menu_solve_lin, wxMaxima::EquationsMenu)
  EVT_MENU(menu_solve_algsys, wxMaxima::EquationsMenu)
  EVT_MENU(menu_eliminate, wxMaxima::EquationsMenu)
  EVT_MENU(menu_clear_var, wxMaxima::MaximaMenu)
  EVT_MENU(menu_clear_fun, wxMaxima::MaximaMenu)
  EVT_MENU(menu_ivp_1, wxMaxima::EquationsMenu)
  EVT_MENU(menu_ivp_2, wxMaxima::EquationsMenu)
  EVT_MENU(menu_bvp, wxMaxima::EquationsMenu)
  EVT_MENU(menu_bvp, wxMaxima::EquationsMenu)
  EVT_MENU(menu_fun_def, wxMaxima::MaximaMenu)
  EVT_MENU(menu_divide, wxMaxima::CalculusMenu)
  EVT_MENU(menu_gcd, wxMaxima::CalculusMenu)
  EVT_MENU(menu_lcm, wxMaxima::CalculusMenu)
  EVT_MENU(menu_continued_fraction, wxMaxima::CalculusMenu)
  EVT_MENU(menu_partfrac, wxMaxima::CalculusMenu)
  EVT_MENU(menu_risch, wxMaxima::CalculusMenu)
  EVT_MENU(menu_integrate, wxMaxima::CalculusMenu)
  EVT_MENU(menu_laplace, wxMaxima::CalculusMenu)
  EVT_MENU(menu_ilt, wxMaxima::CalculusMenu)
  EVT_MENU(menu_diff, wxMaxima::CalculusMenu)
  EVT_MENU(menu_series, wxMaxima::CalculusMenu)
  EVT_MENU(menu_limit, wxMaxima::CalculusMenu)
  EVT_MENU(menu_lbfgs, wxMaxima::CalculusMenu)
  EVT_MENU(menu_gen_mat, wxMaxima::AlgebraMenu)
  EVT_MENU(menu_gen_mat_lambda, wxMaxima::AlgebraMenu)
  EVT_MENU(menu_map, wxMaxima::AlgebraMenu)
  EVT_MENU(menu_sum, wxMaxima::CalculusMenu)
  EVT_MENU(menu_maximahelp, wxMaxima::HelpMenu)
  EVT_MENU(menu_example, wxMaxima::HelpMenu)
  EVT_MENU(menu_apropos, wxMaxima::HelpMenu)
  EVT_MENU(menu_show_tip, wxMaxima::HelpMenu)
  EVT_MENU(menu_trigrat, wxMaxima::SimplifyMenu)
  EVT_MENU(menu_solve_de, wxMaxima::EquationsMenu)
  EVT_MENU(menu_atvalue, wxMaxima::EquationsMenu)
  EVT_MENU(menu_sum, wxMaxima::CalculusMenu)
  EVT_MENU(menu_product, wxMaxima::CalculusMenu)
  EVT_MENU(menu_change_var, wxMaxima::CalculusMenu)
  EVT_MENU(menu_make_list, wxMaxima::AlgebraMenu)
  EVT_MENU(menu_apply, wxMaxima::AlgebraMenu)
  EVT_MENU(menu_time, wxMaxima::MaximaMenu)
  EVT_MENU(menu_factsimp, wxMaxima::SimplifyMenu)
  EVT_MENU(menu_factcomb, wxMaxima::SimplifyMenu)
  EVT_MENU(menu_realpart, wxMaxima::SimplifyMenu)
  EVT_MENU(menu_imagpart, wxMaxima::SimplifyMenu)
  EVT_MENU(menu_nouns, wxMaxima::SimplifyMenu)
  EVT_MENU(menu_logcontract, wxMaxima::SimplifyMenu)
  EVT_MENU(menu_logexpand, wxMaxima::SimplifyMenu)
  EVT_MENU(gp_plot2, wxMaxima::PlotMenu)
  EVT_MENU(gp_plot3, wxMaxima::PlotMenu)
  EVT_MENU(menu_plot_format, wxMaxima::PlotMenu)
  EVT_MENU(menu_soft_restart, wxMaxima::MaximaMenu)
  EVT_MENU(menu_display, wxMaxima::MaximaMenu)
  EVT_MENU(menu_pade, wxMaxima::CalculusMenu)
  EVT_MENU(menu_add_path, wxMaxima::MaximaMenu)
  EVT_MENU(menu_copy_from_console, wxMaxima::EditMenu)
  EVT_MENU(menu_copy_text_from_console, wxMaxima::EditMenu)
  EVT_MENU(menu_copy_tex_from_console, wxMaxima::EditMenu)
  EVT_MENU(menu_undo, wxMaxima::EditMenu)
  EVT_MENU(menu_redo, wxMaxima::EditMenu)
  EVT_MENU(menu_texform, wxMaxima::MaximaMenu)
  EVT_MENU(menu_to_fact, wxMaxima::SimplifyMenu)
  EVT_MENU(menu_to_gamma, wxMaxima::SimplifyMenu)
  EVT_MENU(wxID_PRINT, wxMaxima::PrintMenu)
#if defined (__WXMSW__) || (__WXGTK20__) || defined (__WXMAC__)
  EVT_TOOL(tb_print, wxMaxima::PrintMenu)
#endif
  EVT_MENU(menu_zoom_in,  wxMaxima::EditMenu)
  EVT_MENU(menu_zoom_out, wxMaxima::EditMenu)
  EVT_MENU(menu_zoom_80,  wxMaxima::EditMenu)
  EVT_MENU(menu_zoom_100, wxMaxima::EditMenu)
  EVT_MENU(menu_zoom_120, wxMaxima::EditMenu)
  EVT_MENU(menu_zoom_150, wxMaxima::EditMenu)
  EVT_MENU(menu_zoom_200, wxMaxima::EditMenu)
  EVT_MENU(menu_zoom_300, wxMaxima::EditMenu)
  EVT_MENU(menu_fullscreen, wxMaxima::EditMenu)
  EVT_MENU(menu_copy_as_bitmap, wxMaxima::EditMenu)
  EVT_MENU(menu_copy_to_file, wxMaxima::EditMenu)
  EVT_MENU(menu_select_all, wxMaxima::EditMenu)
  EVT_MENU(menu_subst, wxMaxima::MaximaMenu)
#if defined (__WXMSW__) || defined (__WXGTK20__)
  EVT_TOOL(tb_new, wxMaxima::FileMenu)
#endif
#if defined (__WXMSW__) || defined (__WXGTK20__) || defined (__WXMAC__)
  EVT_TOOL(tb_open, wxMaxima::FileMenu)
  EVT_TOOL(tb_save, wxMaxima::FileMenu)
  EVT_TOOL(tb_copy, wxMaxima::EditMenu)
  EVT_TOOL(tb_paste, wxMaxima::EditMenu)
  EVT_TOOL(tb_cut, wxMaxima::EditMenu)
  EVT_TOOL(tb_pref, wxMaxima::EditMenu)
  EVT_TOOL(tb_interrupt, wxMaxima::Interrupt)
  EVT_TOOL(tb_help, wxMaxima::HelpMenu)
  EVT_TOOL(tb_animation_start, wxMaxima::FileMenu)
  EVT_TOOL(tb_animation_stop, wxMaxima::FileMenu)
  EVT_TOOL(tb_find, wxMaxima::EditMenu)
#endif
  EVT_SOCKET(socket_server_id, wxMaxima::ServerEvent)
  EVT_SOCKET(socket_client_id, wxMaxima::ClientEvent)
  EVT_UPDATE_UI(menu_interrupt_id, wxMaxima::UpdateMenus)
  EVT_UPDATE_UI(plot_slider_id, wxMaxima::UpdateSlider)
  EVT_UPDATE_UI(menu_copy_from_console, wxMaxima::UpdateMenus)
  EVT_UPDATE_UI(menu_copy_text_from_console, wxMaxima::UpdateMenus)
  EVT_UPDATE_UI(menu_copy_tex_from_console, wxMaxima::UpdateMenus)
  EVT_UPDATE_UI(menu_zoom_in, wxMaxima::UpdateMenus)
  EVT_UPDATE_UI(menu_zoom_out, wxMaxima::UpdateMenus)
  EVT_UPDATE_UI(wxID_PRINT, wxMaxima::UpdateMenus)
  EVT_UPDATE_UI(menu_copy_as_bitmap, wxMaxima::UpdateMenus)
  EVT_UPDATE_UI(menu_copy_to_file, wxMaxima::UpdateMenus)
  EVT_UPDATE_UI(menu_evaluate, wxMaxima::UpdateMenus)
  EVT_UPDATE_UI(menu_evaluate_all, wxMaxima::UpdateMenus)
  EVT_UPDATE_UI(menu_select_all, wxMaxima::UpdateMenus)
  EVT_UPDATE_UI(menu_undo, wxMaxima::UpdateMenus)
  EVT_UPDATE_UI(menu_pane_hideall, wxMaxima::UpdateMenus)
  EVT_UPDATE_UI(menu_pane_math, wxMaxima::UpdateMenus)
  EVT_UPDATE_UI(menu_pane_stats, wxMaxima::UpdateMenus)
  EVT_UPDATE_UI(menu_pane_history, wxMaxima::UpdateMenus)
  EVT_UPDATE_UI(menu_pane_format, wxMaxima::UpdateMenus)
  EVT_UPDATE_UI(menu_remove_output, wxMaxima::UpdateMenus)
#if defined (__WXMSW__) || defined (__WXGTK20__) || defined (__WXMAC__)
  EVT_UPDATE_UI(tb_print, wxMaxima::UpdateToolBar)
  EVT_UPDATE_UI(tb_copy, wxMaxima::UpdateToolBar)
  EVT_UPDATE_UI(tb_cut, wxMaxima::UpdateToolBar)
  EVT_UPDATE_UI(tb_interrupt, wxMaxima::UpdateToolBar)
  EVT_UPDATE_UI(tb_save, wxMaxima::UpdateToolBar)
  EVT_UPDATE_UI(tb_animation_start, wxMaxima::UpdateToolBar)
  EVT_UPDATE_UI(tb_animation_stop, wxMaxima::UpdateToolBar)
#endif
  EVT_UPDATE_UI(menu_save_id, wxMaxima::UpdateMenus)
  EVT_UPDATE_UI(menu_show_toolbar, wxMaxima::UpdateMenus)
  EVT_CLOSE(wxMaxima::OnClose)
  EVT_END_PROCESS(maxima_process_id, wxMaxima::OnProcessEvent)
  EVT_MENU(popid_edit, wxMaxima::EditInputMenu)
  EVT_MENU(menu_evaluate, wxMaxima::EvaluateEvent)
  EVT_MENU(menu_add_comment, wxMaxima::InsertMenu)
  EVT_MENU(menu_add_section, wxMaxima::InsertMenu)
  EVT_MENU(menu_add_subsection, wxMaxima::InsertMenu)
  EVT_MENU(menu_add_title, wxMaxima::InsertMenu)
  EVT_MENU(menu_add_pagebreak, wxMaxima::InsertMenu)
  EVT_MENU(menu_fold_all_cells, wxMaxima::InsertMenu)
  EVT_MENU(menu_unfold_all_cells, wxMaxima::InsertMenu)
  EVT_MENU(popid_add_comment, wxMaxima::InsertMenu)
  EVT_MENU(menu_insert_previous_input, wxMaxima::InsertMenu)
  EVT_MENU(menu_insert_previous_output, wxMaxima::InsertMenu)
  EVT_MENU(menu_autocomplete, wxMaxima::InsertMenu)
  EVT_MENU(menu_autocomplete_templates, wxMaxima::InsertMenu)
  EVT_MENU(menu_insert_input, wxMaxima::InsertMenu)
  EVT_MENU(popid_insert_input, wxMaxima::InsertMenu)
  EVT_MENU(menu_history_previous, wxMaxima::EditMenu)
  EVT_MENU(menu_history_next, wxMaxima::EditMenu)
  EVT_MENU(menu_cut, wxMaxima::EditMenu)
  EVT_MENU(menu_paste, wxMaxima::EditMenu)
  EVT_MENU(menu_paste_input, wxMaxima::EditMenu)
  EVT_MENU(popid_cut, wxMaxima::PopupMenu)
  EVT_MENU(popid_paste, wxMaxima::PopupMenu)
  EVT_MENU(popid_select_all, wxMaxima::PopupMenu)
  EVT_MENU(popid_comment_selection, wxMaxima::PopupMenu)
  EVT_MENU(popid_divide_cell, wxMaxima::PopupMenu)
  EVT_MENU(popid_evaluate, wxMaxima::PopupMenu)
  EVT_MENU(popid_merge_cells, wxMaxima::PopupMenu)
  EVT_MENU(menu_evaluate_all_visible, wxMaxima::MaximaMenu)
  EVT_MENU(menu_evaluate_all, wxMaxima::MaximaMenu)
  EVT_IDLE(wxMaxima::OnIdle)
  EVT_MENU(menu_remove_output, wxMaxima::EditMenu)
  EVT_MENU_RANGE(menu_recent_document_0, menu_recent_document_9, wxMaxima::OnRecentDocument)
  EVT_MENU(menu_insert_image, wxMaxima::InsertMenu)
  EVT_MENU_RANGE(menu_pane_hideall, menu_pane_stats, wxMaxima::ShowPane)
  EVT_MENU(menu_show_toolbar, wxMaxima::EditMenu)
  EVT_LISTBOX_DCLICK(history_ctrl_id, wxMaxima::HistoryDClick)
  EVT_BUTTON(menu_stats_histogram, wxMaxima::StatsMenu)
  EVT_BUTTON(menu_stats_piechart, wxMaxima::StatsMenu)
  EVT_BUTTON(menu_stats_scatterplot, wxMaxima::StatsMenu)
  EVT_BUTTON(menu_stats_barsplot, wxMaxima::StatsMenu)
  EVT_BUTTON(menu_stats_boxplot, wxMaxima::StatsMenu)
  EVT_BUTTON(menu_stats_mean, wxMaxima::StatsMenu)
  EVT_BUTTON(menu_stats_median, wxMaxima::StatsMenu)
  EVT_BUTTON(menu_stats_var, wxMaxima::StatsMenu)
  EVT_BUTTON(menu_stats_dev, wxMaxima::StatsMenu)
  EVT_BUTTON(menu_stats_tt1, wxMaxima::StatsMenu)
  EVT_BUTTON(menu_stats_tt2, wxMaxima::StatsMenu)
  EVT_BUTTON(menu_stats_tnorm, wxMaxima::StatsMenu)
  EVT_BUTTON(menu_stats_linreg, wxMaxima::StatsMenu)
  EVT_BUTTON(menu_stats_lsquares, wxMaxima::StatsMenu)
  EVT_BUTTON(menu_stats_readm, wxMaxima::StatsMenu)
  EVT_BUTTON(menu_stats_enterm, wxMaxima::AlgebraMenu)
  EVT_BUTTON(menu_stats_subsample, wxMaxima::StatsMenu)
  EVT_BUTTON(menu_format_title, wxMaxima::InsertMenu)
  EVT_BUTTON(menu_format_text, wxMaxima::InsertMenu)
  EVT_BUTTON(menu_format_subsection, wxMaxima::InsertMenu)
  EVT_BUTTON(menu_format_section, wxMaxima::InsertMenu)
  EVT_BUTTON(menu_format_pagebreak, wxMaxima::InsertMenu)
  EVT_BUTTON(menu_format_image, wxMaxima::InsertMenu)
  EVT_MENU(menu_edit_find, wxMaxima::EditMenu)
  EVT_FIND(wxID_ANY, wxMaxima::OnFind)
  EVT_FIND_NEXT(wxID_ANY, wxMaxima::OnFind)
  EVT_FIND_REPLACE(wxID_ANY, wxMaxima::OnReplace)
  EVT_FIND_REPLACE_ALL(wxID_ANY, wxMaxima::OnReplaceAll)
  EVT_FIND_CLOSE(wxID_ANY, wxMaxima::OnFindClose)
END_EVENT_TABLE()<|MERGE_RESOLUTION|>--- conflicted
+++ resolved
@@ -1478,15 +1478,9 @@
   if (!have_config || (have_config && command.IsSameAs (wxT("1"))))
   {
 #if defined (__WXMAC__)
-<<<<<<< HEAD
-    if (wxFileExists(wxT("/Applications/Maxima.app")))
-      command = wxT("/Applications/Maxima.app");
-    else if (wxFileExists(wxT("/usr/local/bin")))
-=======
     if (wxFileExists("/Applications/Maxima.app"))
       command = wxT("/Applications/Maxima.app");
     else if (wxFileExists("/usr/local/bin/maxima"))
->>>>>>> 2cbe05a2
       command = wxT("/usr/local/bin/maxima");
     else
       command = wxT("maxima");
