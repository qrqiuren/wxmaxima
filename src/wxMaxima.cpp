--- conflicted
+++ resolved
@@ -746,33 +746,12 @@
       else
         StatusMaximaBusy(waiting);
       wxScopedCharBuffer const data_raw = s.utf8_str();
-<<<<<<< HEAD
       m_rawDataToSend = data_raw.data();
       m_rawBytesToSend = data_raw.length();
       m_client->Write((void *)m_rawDataToSend, m_rawBytesToSend);
       if (m_client->Error()) {
         DoRawConsoleAppend(_("Error writing to Maxima"), MC_TYPE_ERROR);
         return;
-=======
-      const char *buf = data_raw.data();
-      wxUint32 len = data_raw.length();
-      wxUint32 last;
-      while (1) {
-        if (!m_client->WaitForWrite()) {
-          DoRawConsoleAppend(_("Timeout waiting for Maxima socket to be writable"), MC_TYPE_ERROR);
-          return;
-        }
-        m_client->Write((void *)buf, len);
-        if (m_client->Error()) {
-          DoRawConsoleAppend(_("Error writing to Maxima"), MC_TYPE_ERROR);
-          return;
-        }
-        last = m_client->LastWriteCount();
-        if (last == len)
-          break;
-        buf = buf + last;
-        len -= last;
->>>>>>> 1e4d5be2
       }
       m_statusBar->NetworkStatus(StatusBar::transmit);
     }
@@ -857,7 +836,7 @@
   }
   case wxSOCKET_LOST:
   {
-    
+    // TODO 
     break;
   }
   default:
