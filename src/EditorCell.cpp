// -*- mode: c++; c-file-style: "linux"; c-basic-offset: 2; indent-tabs-mode: nil -*-
//
//  Copyright (C) 2006-2015 Andrej Vodopivec <andrej.vodopivec@gmail.com>
//            (C) 2012 Doug Ilijev <doug.ilijev@gmail.com>
//            (C) 2014-2015 Gunter Königsmann <wxMaxima@physikbuch.de>
//
//  This program is free software; you can redistribute it and/or modify
//  it under the terms of the GNU General Public License as published by
//  the Free Software Foundation; either version 2 of the License, or
//  (at your option) any later version.
//
//  This program is distributed in the hope that it will be useful,
//  but WITHOUT ANY WARRANTY; without even the implied warranty of
//  MERCHANTABILITY or FITNESS FOR A PARTICULAR PURPOSE.  See the
//  GNU General Public License for more details.
//
//
//  You should have received a copy of the GNU General Public License
//  along with this program; if not, write to the Free Software
//  Foundation, Inc., 59 Temple Place, Suite 330, Boston, MA  02111-1307  USA
//

#include <wx/clipbrd.h>
#include <wx/regex.h>

#include "EditorCell.h"
#include "wxMaxima.h"
#include "wxMaximaFrame.h"

#define ESC_CHAR wxT('\xA6')

EditorCell::EditorCell() : MathCell()
{
  m_displayCaret = false;
  m_text = wxEmptyString;
  m_fontSize = -1;
  m_positionOfCaret = 0;
  m_caretColumn = -1; // used when moving up/down between lines
  m_selectionStart = -1;
  m_selectionEnd = -1;
  m_isActive = false;
  m_matchParens = true;
  m_paren1 = m_paren2 = -1;
  m_insertAns = true;
  m_isDirty = false;
  m_hasFocus = false;
  m_underlined = false;
  m_fontWeight = wxFONTWEIGHT_NORMAL;
  m_fontStyle = wxFONTSTYLE_NORMAL;
  m_fontEncoding = wxFONTENCODING_DEFAULT;
  m_saveValue = false;
  m_containsChanges = false;
  m_containsChangesCheck = false;
  m_firstLineOnly = false;
  m_historyPosition = -1;
}

EditorCell::~EditorCell()
{
  if (m_next != NULL)
    delete m_next;
}

MathCell *EditorCell::Copy()
{
  EditorCell *tmp = new EditorCell();
  tmp->SetValue(m_text);
  tmp->m_containsChanges = m_containsChanges;
  CopyData(this, tmp);

  return tmp;
}

void EditorCell::Destroy()
{
  m_next = NULL;
}

wxString EditorCell::ToString()
{
  wxString text = m_text;

  if (m_selectionStart > -1)
  {
    long start = MIN(m_selectionStart, m_selectionEnd);
    long end = MAX(m_selectionStart, m_selectionEnd) - 1;
    text = m_text.SubString(start, end);
  }

  return text;
}

wxString EditorCell::ToTeX()
{
  wxString text = m_text;
  return text;
}

wxString EditorCell::ToXML()
{
  wxString xmlstring = m_text;
  // convert it, so that the XML parser doesn't fail
  xmlstring.Replace(wxT("&"),  wxT("&amp;"));
  xmlstring.Replace(wxT("<"),  wxT("&lt;"));
  xmlstring.Replace(wxT(">"),  wxT("&gt;"));
  xmlstring.Replace(wxT("'"),  wxT("&apos;"));
  xmlstring.Replace(wxT("\""), wxT("&quot;"));
  xmlstring.Replace(wxT("\n"), wxT("</line>\n<line>"));
  xmlstring = wxT("<line>") + xmlstring + wxT("</line>\n");
  wxString head = wxT("<editor");
  switch (m_type) {
    case MC_TYPE_TEXT:
      head += wxT(" type=\"text\"");
      break;
    case MC_TYPE_TITLE:
      head += wxT(" type=\"title\"");
      break;
    case MC_TYPE_SECTION:
      head += wxT(" type=\"section\"");
      break;
    case MC_TYPE_SUBSECTION:
      head += wxT(" type=\"subsection\"");
      break;
    case MC_TYPE_INPUT:
    default:
      head += wxT(" type=\"input\"");
      break;
  }
  head += wxT(">\n");

  return head + xmlstring + wxT("</editor>\n");
}

void EditorCell::RecalculateWidths(CellParser& parser, int fontsize)
{
  m_isDirty = false;
  if (m_height == -1 || m_width == -1 || fontsize != m_fontSize || parser.ForceUpdate())
  {
    m_fontSize = fontsize;
    wxDC& dc = parser.GetDC();
    double scale = parser.GetScale();
    SetFont(parser, fontsize);

    dc.GetTextExtent(wxT("X"), &m_charWidth, &m_charHeight);

    unsigned int newLinePos = 0, prevNewLinePos = 0;
    int width = 0, width1, height1;

    m_numberOfLines = 1;

    while (newLinePos < m_text.Length())
    {
      while (newLinePos < m_text.Length())
      {
        if (m_text.GetChar(newLinePos) == '\n')
          break;
        newLinePos++;
      }

      dc.GetTextExtent(m_text.SubString(prevNewLinePos, newLinePos), &width1, &height1);
      width = MAX(width, width1);

      while (newLinePos < m_text.Length() && m_text.GetChar(newLinePos) == '\n')
      {
        newLinePos++;
        m_numberOfLines++;
      }

      prevNewLinePos = newLinePos;
    }

    // new
    if (m_firstLineOnly)
      m_numberOfLines = 1;

    if (m_text == wxEmptyString)
      width = m_charWidth;

    m_width = width + 2 * SCALE_PX(2, scale);
    m_height = m_numberOfLines * m_charHeight + 2 * SCALE_PX(2, scale);

    m_center = m_charHeight / 2 + SCALE_PX(2, scale);
  }
  ResetData();
}

///////////////////////////
// EditorCell::Draw
// Draws the editor cell in the following order:
// 1. draw selection (wxCOPY), TS_SELECTION color
// 2. mark matching parenthesis (wxCOPY), TS_SELECTION color
// 3. draw text (wxCOPY)
// 4. draw caret (wxCOPY), TS_CURSOR color
////////////////////////////
void EditorCell::Draw(CellParser& parser, wxPoint point1, int fontsize)
{
  double scale = parser.GetScale();
  wxDC& dc = parser.GetDC();
  wxPoint point(point1);

  if (m_width == -1 || m_height == -1)
    RecalculateWidths(parser, fontsize);

  if (DrawThisCell(parser, point) && !m_isHidden)
  {
    dc.SetLogicalFunction(wxCOPY); // opaque (for everything except the caret)

    // Need correct m_currentPoint before we call MathCell::Draw!
    m_currentPoint.x = point.x;
    m_currentPoint.y = point.y;

    if (m_isActive) // draw selection or matching parens
    {
      //
      // Mark selection
      //
      if (m_selectionStart > -1)
      {
#if defined(__WXMAC__)
        wxRect rect = GetRect(); // rectangle representing the cell
        dc.SetPen(wxNullPen); // no border on rectangles
#else
        dc.SetPen(*(wxThePenList->FindOrCreatePen(parser.GetColor(TS_SELECTION), 1, wxPENSTYLE_SOLID)) );
// window linux, set a pen
#endif
        dc.SetBrush( *(wxTheBrushList->FindOrCreateBrush(parser.GetColor(TS_SELECTION))) ); //highlight c.

        wxPoint point, point1;
        long start = MIN(m_selectionStart, m_selectionEnd);
        long end = MAX(m_selectionStart, m_selectionEnd);
        long pos1 = start, pos2 = start;

        while (pos1 < end) // go through selection, draw a rect for each line of selection
        {
          while (pos1 < end && m_text.GetChar(pos1) != '\n')
            pos1++;

          point = PositionToPoint(parser, pos2);  // left  point
          point1 = PositionToPoint(parser, pos1); // right point
          long selectionWidth = point1.x - point.x;
#if defined(__WXMAC__)
          if (pos1 != end) // we have a \n, draw selection to the right border (mac behaviour)
            selectionWidth = rect.GetRight() - point.x - SCALE_PX(2,scale);
#endif
          dc.DrawRectangle(point.x + SCALE_PX(2, scale), // draw the rectangle
                           point.y + SCALE_PX(2, scale) - m_center,
                           selectionWidth,
                           m_charHeight);
          pos1++;
          pos2 = pos1;
        }
      } // if (m_selectionStart > -1)

      //
      // Matching parens - draw only if we dont have selection
      //
      else if (m_paren1 != -1 && m_paren2 != -1)
      {
#if defined(__WXMAC__)
        wxRect rect = GetRect(); // rectangle representing the cell
        dc.SetPen(wxNullPen); // no border on rectangles
#else
        dc.SetPen(*(wxThePenList->FindOrCreatePen(parser.GetColor(TS_SELECTION), 1, wxPENSTYLE_SOLID))); // window linux, set a pen
#endif
        dc.SetBrush( *(wxTheBrushList->FindOrCreateBrush(parser.GetColor(TS_SELECTION))) ); //highlight c.

        wxPoint point = PositionToPoint(parser, m_paren1);
        int width, height;
        dc.GetTextExtent(m_text.GetChar(m_paren1), &width, &height);
        dc.DrawRectangle(point.x + SCALE_PX(2, scale) + 1,
                         point.y  + SCALE_PX(2, scale) - m_center + 1,
                         width - 1, height - 1);
        point = PositionToPoint(parser, m_paren2);
        dc.GetTextExtent(m_text.GetChar(m_paren1), &width, &height);
        dc.DrawRectangle(point.x + SCALE_PX(2, scale) + 1,
                         point.y  + SCALE_PX(2, scale) - m_center + 1,
                         width - 1, height - 1);
      } // else if (m_paren1 != -1 && m_paren2 != -1)
    } // if (m_isActive)

    //
    // Draw the text
    //
    SetForeground(parser);
    SetPen(parser);
    SetFont(parser, fontsize);

    unsigned int newLinePos = 0, prevNewLinePos = 0, numberOfLines = 0;
#if defined __WXMSW__ || wxUSE_UNICODE
    if (parser.GetChangeAsterisk())  // replace "*" with centerdot for the time of drawing
      m_text.Replace(wxT("*"), wxT("\xB7"));
#endif
    if (!m_firstLineOnly) // draw whole text
      while (newLinePos < m_text.Length())
      {
        while (newLinePos < m_text.Length())
        {
          if (m_text.GetChar(newLinePos) == '\n')
            break;
          newLinePos++;
        }

        dc.DrawText(m_text.SubString(prevNewLinePos, newLinePos - 1),
            point.x + SCALE_PX(2, scale),
            point.y - m_center + SCALE_PX(2, scale) + m_charHeight * numberOfLines);

        newLinePos++;
        prevNewLinePos = newLinePos;
        numberOfLines++;
      }
    else { // draw only first line (+ some info)
      wxString firstline;
      while (newLinePos < m_text.Length())
      {
        while (newLinePos < m_text.Length())
        {
          if (m_text.GetChar(newLinePos) == '\n')
            break;
          newLinePos++;
        }

        if (numberOfLines == 0)
          firstline = m_text.SubString(0, newLinePos - 1);

        newLinePos++;
        numberOfLines++;
      }
      if (numberOfLines < 1)
        numberOfLines = 1;
      firstline << wxT("... (") << numberOfLines - 1 << wxT(" ") << _("lines hidden") << wxT(")");
      dc.DrawText(firstline,
          point.x + SCALE_PX(2, scale),
          point.y - m_center + SCALE_PX(2, scale));
    }
#if defined __WXMSW__ || wxUSE_UNICODE
    if (parser.GetChangeAsterisk()) // replace centerdot with "*"
      m_text.Replace(wxT("\xB7"), wxT("*"));
#endif
    //
    // Draw the caret
    //
    if (m_displayCaret && m_hasFocus && m_isActive)
    {
      int caretInLine = 0;
      int caretInColumn = 0;

      PositionToXY(m_positionOfCaret, &caretInColumn, &caretInLine);

      wxString line = GetLineString(caretInLine, 0, caretInColumn);
      int lineWidth, lineHeight;
      dc.GetTextExtent(line, &lineWidth, &lineHeight);

      dc.SetPen(*(wxThePenList->FindOrCreatePen(parser.GetColor(TS_CURSOR), 1, wxPENSTYLE_SOLID))); //TODO is there more efficient way to do this?
#if defined(__WXMAC__)
      // draw 1 pixel shorter caret than on windows
      dc.DrawLine(point.x + SCALE_PX(2, scale) + lineWidth,
                  point.y + SCALE_PX(2, scale) - m_center + caretInLine * m_charHeight,
                  point.x + SCALE_PX(2, scale) + lineWidth,
                  point.y + SCALE_PX(1, scale) - m_center + (caretInLine + 1) * m_charHeight);
#else
      dc.DrawLine(point.x + SCALE_PX(2, scale) + lineWidth,
                  point.y + SCALE_PX(2, scale) - m_center + caretInLine * m_charHeight,
                  point.x + SCALE_PX(2, scale) + lineWidth,
                  point.y + SCALE_PX(2, scale) - m_center + (caretInLine + 1) * m_charHeight);
#endif
    }

    UnsetPen(parser);

  } // if (DrawThisCell(parser, point) && !m_isHidden)
  MathCell::Draw(parser, point1, fontsize);
}

void EditorCell::SetFont(CellParser& parser, int fontsize)
{
  wxDC& dc = parser.GetDC();
  double scale = parser.GetScale();

  int fontsize1 = parser.GetFontSize(m_textStyle);
  if (fontsize1 == 0)
    fontsize1 = fontsize;
  m_fontSize = fontsize1;

  fontsize1 = (int) (((double)fontsize1) * scale + 0.5);
  fontsize1 = MAX(fontsize1, 1);

  m_fontName = parser.GetFontName(m_textStyle);
  m_fontStyle = parser.IsItalic(m_textStyle);
  m_fontWeight = parser.IsBold(m_textStyle);
  m_underlined = parser.IsUnderlined(m_textStyle);
  m_fontEncoding = parser.GetFontEncoding();

  dc.SetFont(wxFont(fontsize1, wxFONTFAMILY_MODERN,
                    m_fontStyle,
                    m_fontWeight,
                    m_underlined,
                    m_fontName,
                    m_fontEncoding));
}

void EditorCell::SetForeground(CellParser& parser)
{
  wxDC& dc = parser.GetDC();
  dc.SetTextForeground(parser.GetColor(m_textStyle));
}

#ifndef WX_USE_UNICODE

int ChangeNumpadToChar(int c)
{
  switch (c) {
    case WXK_NUMPAD0:
      return '0';
      break;
    case WXK_NUMPAD1:
      return '1';
      break;
    case WXK_NUMPAD2:
      return '2';
      break;
    case WXK_NUMPAD3:
      return '3';
      break;
    case WXK_NUMPAD4:
      return '4';
      break;
    case WXK_NUMPAD5:
      return '5';
      break;
    case WXK_NUMPAD6:
      return '6';
      break;
    case WXK_NUMPAD7:
      return '7';
      break;
    case WXK_NUMPAD8:
      return '8';
      break;
    case WXK_NUMPAD9:
      return '9';
      break;
    case WXK_NUMPAD_DECIMAL:
      return '.';
      break;
  }
  return c;
}

#endif

void EditorCell::ProcessEvent(wxKeyEvent &event)
{
  static const wxString chars(wxT("abcdefghijklmnopqrstuvwxyzABCDEFGHIJKLNOPQRSTUVWXYZ01234567890_%"));
  static const wxString delim(wxT("()[]{},.;?/*:=&$"));

  if ((event.GetKeyCode() != WXK_DOWN) &&
<<<<<<< HEAD
      (event.GetKeyCode() != WXK_PAGEUP) &&
      #ifdef WXK_PRIOR
      (event.GetKeyCode() != WXK_PRIOR) &&
      #endif
      #ifdef WXK_NEXT
      (event.GetKeyCode() != WXK_NEXT) &&
      #endif
      (event.GetKeyCode() != WXK_UP) &&
      (event.GetKeyCode() != WXK_PAGEDOWN)
    )
=======
      (event.GetKeyCode() != WXK_PAGEDOWN) &&
      (event.GetKeyCode() != WXK_NEXT) &&
      (event.GetKeyCode() != WXK_PAGEUP) &&
      (event.GetKeyCode() != WXK_PRIOR) &&
      (event.GetKeyCode() != WXK_UP))
>>>>>>> cfe59a93
      m_caretColumn = -1; // make caretColumn invalid

  switch (event.GetKeyCode())
  {

  case WXK_LEFT:
    SaveValue();
    if (event.ShiftDown())
    {
      if (m_selectionStart == -1)
        m_selectionEnd = m_selectionStart = m_positionOfCaret;
    }
    else
      m_selectionEnd = m_selectionStart = -1;

    if (event.ControlDown()) {
      int lastpos = m_positionOfCaret;

      while((wxIsalnum(m_text[m_positionOfCaret - 1]))&&(m_positionOfCaret>0))
        m_positionOfCaret--;

      while((wxIsspace(m_text[m_positionOfCaret - 1]))&&(m_positionOfCaret>0))
        m_positionOfCaret--;
      
      if((lastpos == m_positionOfCaret)&&(m_positionOfCaret > 0))
        m_positionOfCaret--;
    }
    else if (event.AltDown())
    {
      int count=0;

      while (m_positionOfCaret > 0 && count >= 0)
      {
        m_positionOfCaret--;
        if (m_text[m_positionOfCaret]=='(' || m_text[m_positionOfCaret]=='[')
          count--;
        else if (m_text[m_positionOfCaret]==')' || m_text[m_positionOfCaret]==']')
          count++;
      }
    }
    else if (m_positionOfCaret > 0)
      m_positionOfCaret--;
    
    if (event.ShiftDown())
      m_selectionEnd = m_positionOfCaret;
    
    break;
    
  case WXK_RIGHT:
    SaveValue();
    if (event.ShiftDown())
    {
      if (m_selectionStart == -1)
        m_selectionEnd = m_selectionStart = m_positionOfCaret;
    }
    else
      m_selectionEnd = m_selectionStart = -1;
    
    if (event.ControlDown()) {
      int lastpos = m_positionOfCaret;

      while((wxIsalnum(m_text[m_positionOfCaret]))&&(m_positionOfCaret<m_text.Length()))
          m_positionOfCaret++;

      while((wxIsspace(m_text[m_positionOfCaret]))&&(m_positionOfCaret<m_text.Length()))
        m_positionOfCaret++;
      
      if((lastpos == m_positionOfCaret)&&(m_positionOfCaret<m_text.Length()))
        m_positionOfCaret++;
    }
    else if (event.AltDown())
    {
      int count=0;

      while (m_positionOfCaret < (signed)m_text.Length() && count >= 0)
      {
        m_positionOfCaret++;
        if (m_text[m_positionOfCaret-1]=='(' || m_text[m_positionOfCaret-1]=='[')
          count++;
        else if (m_text[m_positionOfCaret-1]==')' || m_text[m_positionOfCaret-1]==']')
          count--;
      }
    }

    else if (m_positionOfCaret < (signed)m_text.Length())
      m_positionOfCaret++;

    if (event.ShiftDown())
      m_selectionEnd = m_positionOfCaret;

    break;

  case WXK_PAGEDOWN:
<<<<<<< HEAD
  #ifdef WXK_NEXT
  case WXK_NEXT:
  #endif
=======
  case WXK_NEXT:
>>>>>>> cfe59a93
  case WXK_DOWN:
    SaveValue();
    {
      if (event.ShiftDown())
      {
        if (m_selectionStart == -1)
          m_selectionEnd = m_selectionStart = m_positionOfCaret;
      }
      else
        m_selectionEnd = m_selectionStart = -1;

      int column, line;
      PositionToXY(m_positionOfCaret, &column, &line); // get current line
      if (m_caretColumn > -1)
        column = m_caretColumn;
      else
        m_caretColumn = column;

      if (line < m_numberOfLines-1) // can we go down ?
        m_positionOfCaret = XYToPosition(column, line + 1);
      else { // we can't go down. move caret to the end
        m_positionOfCaret = (signed)m_text.Length();
        m_caretColumn = -1; // make caretColumn invalid
      }

      if (event.ShiftDown())
        m_selectionEnd = m_positionOfCaret;
    }
    break;

  case WXK_PAGEUP:
<<<<<<< HEAD
  #ifdef WXK_PRIOR
  case WXK_PRIOR:
  #endif
=======
  case WXK_PRIOR:
>>>>>>> cfe59a93
  case WXK_UP:
    SaveValue();
    {
      if (event.ShiftDown())
      {
        if (m_selectionStart == -1)
          m_selectionEnd = m_selectionStart = m_positionOfCaret;
      }
      else
        m_selectionEnd = m_selectionStart = -1;

      int column, line;
      PositionToXY(m_positionOfCaret, &column, &line); // get current line
      if (m_caretColumn > -1)
        column = m_caretColumn;
      else
        m_caretColumn = column;

      if (line > 0) // can we go up?
        m_positionOfCaret = XYToPosition(column, line - 1);
      else { // we can't move up, move to the beginning
        m_positionOfCaret = 0;
        m_caretColumn = -1; // make caretColumn invalid
      }

      if (event.ShiftDown())
        m_selectionEnd = m_positionOfCaret;
    }
    break;

  case WXK_RETURN:
    SaveValue();
    if (m_selectionStart != -1) // we have a selection, delete it, then proceed
    {
      SaveValue();
      long start = MIN(m_selectionEnd, m_selectionStart);
      long end = MAX(m_selectionEnd, m_selectionStart);
      m_text = m_text.SubString(0, start - 1) +
               m_text.SubString(end, m_text.Length());
      m_positionOfCaret = start;
      m_selectionEnd = m_selectionStart = -1;
    }
    m_text = m_text.SubString(0, m_positionOfCaret - 1) +
             wxT("\n") +
             m_text.SubString(m_positionOfCaret, m_text.Length());
    m_positionOfCaret++;
    m_isDirty = true;
    m_containsChanges = true;
    break;

  case WXK_END:
    SaveValue();
    if (event.ShiftDown())
    {
      if (m_selectionStart == -1)
        m_selectionEnd = m_selectionStart = m_positionOfCaret;
    }
    else
      m_selectionEnd = m_selectionStart = -1;

    if (event.ControlDown())
      m_positionOfCaret = (signed)m_text.Length();
    else
    {
      while (m_positionOfCaret < (signed)m_text.Length() &&
             m_text.GetChar(m_positionOfCaret) != '\n')
        m_positionOfCaret++;
    }

    if (event.ShiftDown())
      m_selectionEnd = m_positionOfCaret;
    break;

  case WXK_HOME:
    SaveValue();
    {
      if (event.ShiftDown())
      {
        if (m_selectionStart == -1)
          m_selectionEnd = m_selectionStart = m_positionOfCaret;
      }
      else
        m_selectionEnd = m_selectionStart = -1;

      if (event.ControlDown())
        m_positionOfCaret = 0;
      else
      {
        int col, lin;
        PositionToXY(m_positionOfCaret, &col, &lin);
        m_positionOfCaret = XYToPosition(0, lin);
      }

      if (event.ShiftDown())
        m_selectionEnd = m_positionOfCaret;
    }
    break;

  case WXK_DELETE:
    SaveValue();
    if (m_selectionStart == -1)
    {
      if (m_positionOfCaret < (signed)m_text.Length())
      {
        m_isDirty = true;
        m_containsChanges = true;
        m_text = m_text.SubString(0, m_positionOfCaret - 1) +
                 m_text.SubString(m_positionOfCaret + 1, m_text.Length());
      }
    }
    else
    {
      m_isDirty = true;
      m_containsChanges = true;
      SaveValue();
      m_saveValue = true;
      long start = MIN(m_selectionEnd, m_selectionStart);
      long end = MAX(m_selectionEnd, m_selectionStart);
      m_text = m_text.SubString(0, start - 1) +
               m_text.SubString(end, m_text.Length());
      m_positionOfCaret = start;
      m_selectionEnd = m_selectionStart = -1;
    }
    break;

  case WXK_BACK:
    SaveValue();
    if (m_selectionStart > -1) {
      SaveValue();
      m_saveValue = true;
      m_containsChanges = true;
      m_isDirty = true;
      long start = MIN(m_selectionEnd, m_selectionStart);
      long end = MAX(m_selectionEnd, m_selectionStart);
      m_text = m_text.SubString(0, start - 1) +
               m_text.SubString(end, m_text.Length());
      m_positionOfCaret = start;
      m_selectionEnd = m_selectionStart = -1;
      break;
    }
    else
    {

      if(!event.CmdDown())
      {
        // Backspace without Ctrl => Delete one character if there are characters to delete.
        if(m_positionOfCaret > 0)
        {
          m_containsChanges = true;
          m_isDirty = true;
          
          
          /// If deleting ( in () then delete both.
          int right = m_positionOfCaret;
          if (m_positionOfCaret < m_text.Length() &&
              ((m_text.GetChar(m_positionOfCaret-1) == '[' && m_text.GetChar(m_positionOfCaret) == ']') ||
               (m_text.GetChar(m_positionOfCaret-1) == '(' && m_text.GetChar(m_positionOfCaret) == ')') ||
               (m_text.GetChar(m_positionOfCaret-1) == '{' && m_text.GetChar(m_positionOfCaret) == '}') ||
               (m_text.GetChar(m_positionOfCaret-1) == '"' && m_text.GetChar(m_positionOfCaret) == '"')))
            right++;
          m_text = m_text.SubString(0, m_positionOfCaret - 2) +
            m_text.SubString(right, m_text.Length());
          m_positionOfCaret--;
        }
        
      }
      else
      {
        // Ctrl+Backspace is pressed.

        m_containsChanges = true;
        m_isDirty = true;
        
        
        int lastpos = m_positionOfCaret;
        // Delete characters until the end of the current word or number 
        while((wxIsalnum(m_text[m_positionOfCaret - 1]))&&(m_positionOfCaret>0))
        {
          m_positionOfCaret--;
          m_text = m_text.SubString(0, m_positionOfCaret - 1) +
            m_text.SubString(m_positionOfCaret + 1, m_text.Length());
        }            
        // Delete Spaces, Tabs and Newlines until the next printable character
        while((wxIsspace(m_text[m_positionOfCaret - 1]))&&(m_positionOfCaret>0))
        {
          m_positionOfCaret--;
          m_text = m_text.SubString(0, m_positionOfCaret - 1) +
            m_text.SubString(m_positionOfCaret + 1, m_text.Length());
        }
        
        // If we didn't delete anything till now delete one single character.
        if(lastpos == m_positionOfCaret)
        {
          m_positionOfCaret--;
          m_text = m_text.SubString(0, m_positionOfCaret - 1) +
            m_text.SubString(m_positionOfCaret + 1, m_text.Length());
        }
      }
    }
    break;

  case WXK_TAB:
    m_isDirty = true;
    if (!FindNextTemplate(event.ShiftDown()))
    {
      m_containsChanges = true;
      {
        if (m_selectionStart > -1) {
          SaveValue();
          long start = MIN(m_selectionEnd, m_selectionStart);
          long end = MAX(m_selectionEnd, m_selectionStart);
          m_text = m_text.SubString(0, start - 1) +
                   m_text.SubString(end, m_text.Length());
          m_positionOfCaret = start;
          m_selectionEnd = m_selectionStart = -1;
          break;
        }

        int col, line;
        PositionToXY(m_positionOfCaret, &col, &line);
        wxString ins;
        do {
          col++;
          ins += wxT(" ");
        } while (col%4 != 0);

        m_text = m_text.SubString(0, m_positionOfCaret - 1) +
                 ins +
                 m_text.SubString(m_positionOfCaret, m_text.Length());
        m_positionOfCaret += ins.Length();
      }
    }
    break;
/*
  case WXK_SPACE:
    if (event.ShiftDown())
      m_text = m_text.SubString(0, m_positionOfCaret - 1) + wxT("*") + // wxT("\x00B7")
               m_text.SubString(m_positionOfCaret, m_text.Length());
    else
      m_text = m_text.SubString(0, m_positionOfCaret - 1) + wxT(" ") +
               m_text.SubString(m_positionOfCaret, m_text.Length());
    m_isDirty = true;
    m_containsChanges = true;
    m_positionOfCaret++;
    break;
*/
  case WXK_ESCAPE:
    if (m_selectionStart != -1)
    {
      m_positionOfCaret = m_selectionEnd;
      m_selectionStart = m_selectionEnd = -1;
    }
#if wxUSE_UNICODE
    else
    {
      // TODO: search only a few positions back for an escchar (10? and not over newlines)
      bool insertescchar = false;
      int esccharpos = m_text.Left(m_positionOfCaret).Find(ESC_CHAR, true);
      if (esccharpos > -1) { // we have a match, check for insertion
        wxString greek = InterpretEscapeString(m_text.SubString(esccharpos + 1, m_positionOfCaret - 1));
        if (greek.Length() > 0 ) {
          m_text = m_text.SubString(0, esccharpos - 1) + greek +
            m_text.SubString(m_positionOfCaret, m_text.Length());
          m_positionOfCaret = esccharpos + greek.Length();
          m_isDirty = true;
          m_containsChanges = true;
        }
        else
          insertescchar = true;
      }
      else
        insertescchar = true;

      if (insertescchar) {
        m_text = m_text.SubString(0, m_positionOfCaret - 1) + ESC_CHAR +
          m_text.SubString(m_positionOfCaret, m_text.Length());
        m_isDirty = true;
        m_containsChanges = true;
        m_positionOfCaret++;
      }
    }
#endif
    break;

    /* Ignored keys */
  case WXK_WINDOWS_LEFT:
  case WXK_WINDOWS_RIGHT:
  case WXK_WINDOWS_MENU:
  case WXK_COMMAND:
  case WXK_START:
    break;

  default:
    if (event.ControlDown() && !event.AltDown())
      break;

    m_isDirty = true;
    m_containsChanges = true;
    bool insertLetter = true;

    if (m_saveValue) {
      SaveValue();
      m_saveValue = false;
    }

    if (m_historyPosition != -1) {
      int len = m_textHistory.GetCount() - m_historyPosition;
      m_textHistory.RemoveAt(m_historyPosition + 1, len - 1);
      m_startHistory.erase(m_startHistory.begin() + m_historyPosition + 1, m_startHistory.end());
      m_endHistory.erase(m_endHistory.begin() + m_historyPosition + 1, m_endHistory.end());
      m_positionHistory.erase(m_positionHistory.begin() + m_historyPosition + 1, m_positionHistory.end());
      m_historyPosition = -1;
    }

    // if we have a selection either put parens around it (and don't write the letter afterwards)
    // or delete selection and write letter (insertLetter = true).
    if (m_selectionStart > -1) {
      SaveValue();
      long start = MIN(m_selectionEnd, m_selectionStart);
      long end = MAX(m_selectionEnd, m_selectionStart);
#if wxUSE_UNICODE
      switch (event.GetUnicodeKey())
#else
      switch (event.GetKeyCode())
#endif
      {
      case '(':
        m_text = m_text.SubString(0, start - 1) +   wxT("(") +
                 m_text.SubString(start, end - 1) + wxT(")") +
                 m_text.SubString(end, m_text.Length());
        m_positionOfCaret = start;  insertLetter = false;
        break;
      case '\"':
        m_text = m_text.SubString(0, start - 1) +   wxT("\"") +
                 m_text.SubString(start, end - 1) + wxT("\"") +
                 m_text.SubString(end, m_text.Length());
        m_positionOfCaret = start;  insertLetter = false;
        break;
      case '{':
        m_text = m_text.SubString(0, start - 1) +   wxT("{") +
                 m_text.SubString(start, end - 1) + wxT("}") +
                 m_text.SubString(end, m_text.Length());
        m_positionOfCaret = start;  insertLetter = false;
        break;
      case '[':
        m_text = m_text.SubString(0, start - 1) +   wxT("[") +
                 m_text.SubString(start, end - 1) + wxT("]") +
                 m_text.SubString(end, m_text.Length());
        m_positionOfCaret = start;  insertLetter = false;
        break;
      case ')':
        m_text = m_text.SubString(0, start - 1) +   wxT("(") +
                 m_text.SubString(start, end - 1) + wxT(")") +
                 m_text.SubString(end, m_text.Length());
        m_positionOfCaret = end + 2; insertLetter = false;
        break;
      case '}':
        m_text = m_text.SubString(0, start - 1) +   wxT("{") +
                 m_text.SubString(start, end - 1) + wxT("}") +
                 m_text.SubString(end, m_text.Length());
        m_positionOfCaret = end + 2; insertLetter = false;
        break;
      case ']':
        m_text = m_text.SubString(0, start - 1) +   wxT("[") +
                 m_text.SubString(start, end - 1) + wxT("]") +
                 m_text.SubString(end, m_text.Length());
        m_positionOfCaret = end + 2; insertLetter = false;
        break;
      default: // delete selection
        m_text = m_text.SubString(0, start - 1) +
                 m_text.SubString(end, m_text.Length());
        m_positionOfCaret = start;
        break;
      }
      m_selectionEnd = m_selectionStart = -1; // reset selection
    } // end if (m_selectionStart > -1)

// insert letter if we didn't insert brackets around selection
  if (insertLetter) {
      m_text = m_text.SubString(0, m_positionOfCaret - 1) +
#if wxUSE_UNICODE
               event.GetUnicodeKey() +
#else
               wxString::Format(wxT("%c"), ChangeNumpadToChar(event.GetKeyCode())) +
#endif
               m_text.SubString(m_positionOfCaret, m_text.Length());

      m_positionOfCaret++;

      if (m_matchParens)
      {
#if wxUSE_UNICODE
        switch (event.GetUnicodeKey())
#else
        switch (event.GetKeyCode())
#endif
        {
        case '(':
          m_text = m_text.SubString(0, m_positionOfCaret - 1) +
                   wxT(")") +
                   m_text.SubString(m_positionOfCaret, m_text.Length());
          break;
        case '[':
          m_text = m_text.SubString(0, m_positionOfCaret - 1) +
                   wxT("]") +
                   m_text.SubString(m_positionOfCaret, m_text.Length());
          break;
        case '{':
          m_text = m_text.SubString(0, m_positionOfCaret - 1) +
                   wxT("}") +
                   m_text.SubString(m_positionOfCaret, m_text.Length());
          break;
        case '"':
          if (m_positionOfCaret < m_text.Length() &&
              m_text.GetChar(m_positionOfCaret) == '"')
            m_text = m_text.SubString(0, m_positionOfCaret - 2)+
                      m_text.SubString(m_positionOfCaret, m_text.Length());
          else
            m_text = m_text.SubString(0, m_positionOfCaret - 1) +
                       wxT("\"") + m_text.SubString(m_positionOfCaret, m_text.Length());
          break;
        case ')': // jump over ')'
          if (m_positionOfCaret < m_text.Length() &&
              m_text.GetChar(m_positionOfCaret) == ')')
            m_text = m_text.SubString(0, m_positionOfCaret - 2) +
                       m_text.SubString(m_positionOfCaret, m_text.Length());
          break;
        case ']': // jump over ']'
          if (m_positionOfCaret < m_text.Length() &&
              m_text.GetChar(m_positionOfCaret) == ']')
            m_text = m_text.SubString(0, m_positionOfCaret - 2) +
                       m_text.SubString(m_positionOfCaret, m_text.Length());
          break;
        case '}': // jump over '}'
          if (m_positionOfCaret < m_text.Length() &&
              m_text.GetChar(m_positionOfCaret) == '}')
            m_text = m_text.SubString(0, m_positionOfCaret - 2) +
                       m_text.SubString(m_positionOfCaret, m_text.Length());
          break;
        case '+':
        // case '-': // this could mean negative.
        case '*':
        case '/':
        case '^':
        case '=':
        case ',':
          wxChar key = event.GetKeyCode();
          size_t len = m_text.Length();
          if (m_insertAns && len == 1 && m_positionOfCaret == 1)
          {
            m_text = m_text.SubString(0, m_positionOfCaret - 2) + wxT("%") +
                     m_text.SubString(m_positionOfCaret - 1, m_text.Length());
            m_positionOfCaret += 1;
          }
          break;
        }
      }
    } // end if (insertLetter)
    break;
  } // end switch (event.GetKeyCode())

  if (m_type == MC_TYPE_INPUT)
    FindMatchingParens();

  if (m_isDirty)
    m_width = m_maxDrop = -1;

  m_displayCaret = true;
}

/**
 * For a given quotation mark ("), find a matching quote.
 * Since there are no nested quotes, an odd-numbered, non-escaped quote
 * is an opening quote, and an even-numbered non-escaped quote
 * is a closing quote.
 *
 * @return true if matching quotation marks were found; false otherwise
 */
bool EditorCell::FindMatchingQuotes()
{
  int pos = m_positionOfCaret;
  if (pos < 0)
  {
    m_paren1 = m_paren2 = -1;
    return false;
  }

  if (pos == m_text.Length() ||
      wxString(wxT("\"")).Find(m_text.GetChar(pos)) == -1)
  {
    pos--;
    if (pos < 0 ||
        wxString(wxT("\"")).Find(m_text.GetChar(pos)) == -1)
    {
      m_paren1 = m_paren2 = -1;
      return false;
    }
  }

  int count = 0;
  for (int i = 0; i < (int) m_text.Length(); ++i)
  {
    if (m_text.GetChar(i) == '"' &&
        ((i == 0) ||
         (i >= 1 && m_text.GetChar(i-1) != '\\')))
    {
      ++count;
      if (count&1)
      {
        m_paren1 = i;  // open quote here
      }
      else
      {
        m_paren2 = i;  // close quote here
        if (m_paren1 == pos || m_paren2 == pos)
        {
          // found the pair of quotes under the cursor
          return true;
        }
      }
    }
  }

  // didn't find matching quotes; do not highlight quotes
  m_paren1 = m_paren2 = -1;
  return false;
}

void EditorCell::FindMatchingParens()
{
  if (FindMatchingQuotes())
  {
    return;
  }

  m_paren2 = m_positionOfCaret;
  if (m_paren2 < 0)
  {
    m_paren1 = m_paren2 = -1;
    return;
  }

  if (m_paren2 == m_text.Length() ||
      wxString(wxT("([{}])")).Find(m_text.GetChar(m_paren2)) == -1)
  {
    m_paren2--;
    if (m_paren2 < 0 ||
        wxString(wxT("([{}])")).Find(m_text.GetChar(m_paren2)) == -1)
    {
      m_paren1 = m_paren2 = -1;
      return ;
    }
  }

  wxChar first = m_text.GetChar(m_paren2);
  wxChar second;
  int dir;

  switch (first)
  {
  case '(':
    second = ')';
    dir = 1;
    break;
  case '[':
    second = ']';
    dir = 1;
    break;
  case '{':
    second = '}';
    dir = 1;
    break;
  case ')':
    second = '(';
    dir = -1;
    break;
  case ']':
    second = '[';
    dir = -1;
    break;
  case '}':
    second = '{';
    dir = -1;
    break;
  default:
    return;
  }

  m_paren1 = m_paren2 + dir;
  int depth = 1;

  while (m_paren1 >= 0 && m_paren1 < (int)m_text.Length())
  {
    if (m_text.GetChar(m_paren1) == second)
      depth--;
    else if (m_text.GetChar(m_paren1) == first)
      depth++;

    if (depth == 0)
      break;
    m_paren1 += dir;
  }

  if (m_paren1 < 0 || m_paren1 >= (int)m_text.Length())
    m_paren1 = m_paren2 = -1;
}

#if wxUSE_UNICODE
wxString EditorCell::InterpretEscapeString(wxString txt)
{
  long int unicodeval = -1;

  if ((txt == wxT("a")) || (txt == wxT("alpha")))
    return L"\x03B1";
  else if ((txt == wxT("b")) || (txt == wxT("beta")))
    return L"\x03B2";
  else if ((txt == wxT("g")) || (txt == wxT("gamma")))
    return L"\x03B3";
  else if ((txt == wxT("d")) || (txt == wxT("delta")))
    return L"\x03B4";
  else if ((txt == wxT("e")) || (txt == wxT("epsilon")))
    return L"\x03B5";
  else if ((txt == wxT("z")) || (txt == wxT("zeta")))
    return L"\x03B6";
  else if ((txt == wxT("h")) || (txt == wxT("eta")))
    return L"\x03B7";
  else if ((txt == wxT("q")) || (txt == wxT("theta")))
    return L"\x03B8";
  else if ((txt == wxT("i")) || (txt == wxT("iota")))
    return L"\x03B9";
  else if ((txt == wxT("k")) || (txt == wxT("kappa")))
    return L"\x03BA";
  else if ((txt == wxT("l")) || (txt == wxT("lambda")))
    return L"\x03BB";
  else if ((txt == wxT("m")) || (txt == wxT("mu")))
    return L"\x03BC";
  else if ((txt == wxT("n")) || (txt == wxT("nu")))
    return L"\x03BD";
  else if ((txt == wxT("x")) || (txt == wxT("xi")))
    return L"\x03BE";
  else if ((txt == wxT("om")) || (txt == wxT("omicron")))
    return L"\x03BF";
  else if ((txt == wxT("p")) || (txt == wxT("pi")))
    return L"\x03C0";
  else if ((txt == wxT("r")) || (txt == wxT("rho")))
    return L"\x03C1";
  else if ((txt == wxT("s")) || (txt == wxT("sigma")))
    return L"\x03C3";
  else if ((txt == wxT("t")) || (txt == wxT("tau")))
    return L"\x03C4";
  else if ((txt == wxT("u")) || (txt == wxT("upsilon")))
    return L"\x03C5";
  else if ((txt == wxT("f")) || (txt == wxT("phi")))
    return L"\x03C6";
  else if ((txt == wxT("c")) || (txt == wxT("chi")))
    return L"\x03C7";
  else if ((txt == wxT("y")) || (txt == wxT("psi")))
    return L"\x03C8";
  else if ((txt == wxT("o")) || (txt == wxT("omega")))
    return L"\x03C9";
  else if (txt == wxT("Alpha"))
    return L"\x0391";
  else if (txt == wxT("Beta"))
    return L"\x0392";
  else if (txt == wxT("Gamma"))
    return L"\x0393";
  else if (txt == wxT("Delta"))
    return L"\x0394";
  else if (txt == wxT("Epsilon"))
    return L"\x0395";
  else if (txt == wxT("Zeta"))
    return L"\x0396";
  else if (txt == wxT("Eta"))
    return L"\x0397";
  else if (txt == wxT("Theta"))
    return L"\x0398";
  else if (txt == wxT("Iota"))
    return L"\x0399";
  else if (txt == wxT("Kappa"))
    return L"\x039A";
  else if (txt == wxT("Lambda"))
    return L"\x039B";
  else if (txt == wxT("Mu"))
    return L"\x039C";
  else if (txt == wxT("Nu"))
    return L"\x039D";
  else if (txt == wxT("Xi"))
    return L"\x039E";
  else if (txt == wxT("Omicron"))
    return L"\x039F";
  else if (txt == wxT("Pi"))
    return L"\x03A0";
  else if (txt == wxT("Rho"))
    return L"\x03A1";
  else if (txt == wxT("Sigma"))
    return L"\x03A3";
  else if (txt == wxT("Tau"))
    return L"\x03A4";
  else if (txt == wxT("Upsilon"))
    return L"\x03A5";
  else if (txt == wxT("Phi"))
    return L"\x03A6";
  else if (txt == wxT("Chi"))
    return L"\x03A7";
  else if (txt == wxT("Psi"))
    return L"\x03A8";
  else if (txt == wxT("Omega"))
    return L"\x03A9";
  //////////////////////////
  else if (txt == wxT("2"))
    return L"\x00B2";
  else if (txt == wxT("3"))
    return L"\x00B3";
  else if (txt == wxT("/2"))
    return L"\x00BD";
  else if (txt == wxT("sq"))
    return L"\x221A";
  else if (txt == wxT("ii"))
    return L"\x2148";
  else if (txt == wxT("ee"))
    return L"\x2147";
  else if (txt == wxT("hb"))
    return L"\x210F";
  else if (txt == wxT("in"))
    return L"\x2208";
  else if (txt == wxT("impl"))
    return L"\x21D2";
  else if (txt == wxT("inf"))
    return L"\x221e";
  else if (txt == wxT("empty"))
    return L"\x2205";
  else if (txt == wxT("TB"))
    return L"\x25b6";
  else if (txt == wxT("tb"))
    return L"\x25b8";
  else if (txt == wxT("and"))
    return L"\x22C0";
  else if (txt == wxT("or"))
    return L"\x22C1";
  else if (txt == wxT("xor"))
    return L"\x22BB";
  else if (txt == wxT("nand"))
    return L"\x22BC";
  else if (txt == wxT("nor"))
    return L"\x22BD";
  else if (txt == wxT("implies") || txt == wxT("=>"))
    return L"\x21D2";
  else if (txt == wxT("equiv") || txt == wxT("<=>"))
    return L"\x21D4";
  else if (txt == wxT("not"))
    return L"\x00AC";
  else if (txt == wxT("union"))
    return L"\x22C3";
  else if (txt == wxT("inter"))
    return L"\x22C2";
  else if (txt == wxT("subseteq"))
    return L"\x2286";
  else if (txt == wxT("subset"))
    return L"\x2282";
  else if (txt == wxT("notsubseteq"))
    return L"\x2288";
  else if (txt == wxT("notsubset"))
    return L"\x2284";

  /////////////////////////
  else if (txt.ToLong(&unicodeval, 16))
    return wxString::Format(wxT("%c"), unicodeval);

  /////////////////////////
  else
    return wxEmptyString;
}
#endif

bool EditorCell::ActivateCell()
{
  m_isActive = !m_isActive;
  if (m_isActive)
    SaveValue();
  m_displayCaret = true;
  m_hasFocus = true;

  m_selectionEnd = m_selectionStart = -1;
  m_paren1 = m_paren2 = -1;

  // upon activation unhide the parent groupcell
  if (m_isActive) {
    m_firstLineOnly = false;
    ((GroupCell *)GetParent())->Hide(false);
    if (GetType() == MC_TYPE_INPUT)
      FindMatchingParens();
  }

  return true;
}

bool EditorCell::AddEnding()
{
  if (m_text.Left(5) == wxT(":lisp"))
    return false;

  wxString text = m_text.Trim();
  if (text.Right(1) != wxT(";") && text.Right(1) != wxT("$")) {
    m_text += wxT(";");
    m_paren1 = m_paren2 = m_width = -1;
    return true;
  }
  return false;
}

//
// lines and columns are counted from zero
// position of caret is pos if caret is just before the character
//   at position pos in m_text.
//
void EditorCell::PositionToXY(int position, int* x, int* y)
{
  int col = 0, lin = 0;
  int pos = 0;

  while (pos < position)
  {
    if (m_text.GetChar(pos) == '\n')
    {
      col = 0,
      lin++;
    }
    else
      col++;
    pos++;
  }

  *x = col;
  *y = lin;
}

int EditorCell::XYToPosition(int x, int y)
{
  int col = 0, lin = 0, pos = 0;

  while (pos < (int)m_text.Length() && lin < y)
  {
    if (m_text.GetChar(pos) == '\n')
      lin++;
    pos++;
  }

  while (pos < (int)m_text.Length() && col < x)
  {
    if (m_text.GetChar(pos) == '\n')
      break;
    pos++;
    col++;
  }

  return pos;
}

wxPoint EditorCell::PositionToPoint(CellParser& parser, int pos)
{
  wxDC& dc = parser.GetDC();
  SetFont(parser, m_fontSize);

  int x = m_currentPoint.x, y = m_currentPoint.y;
  int height, width;
  int cX, cY;
  wxString line = wxEmptyString;

  if (pos == -1)
    pos = m_positionOfCaret;

  if (x == -1 || y == -1)
    return wxPoint(-1, -1);

  PositionToXY(pos, &cX, &cY);
  if (cX > 0)
    line = GetLineString(cY, 0, cX);

  dc.GetTextExtent(line, &width, &height);

  x += width;
  y += m_charHeight * cY;

  return wxPoint(x, y);
}

void EditorCell::SelectPointText(wxDC& dc, wxPoint& point)
{
  wxString s;
  int fontsize1 = m_fontSize;

  dc.SetFont(wxFont(fontsize1, wxFONTFAMILY_MODERN,
                    m_fontStyle,
                    m_fontWeight,
                    m_underlined,
                    m_fontName,
                    m_fontEncoding));

  m_selectionEnd = m_selectionStart = -1;
  wxPoint translate(point);

  translate.x -= m_currentPoint.x - 2;
  translate.y -= m_currentPoint.y - 2 - m_center;

  int lin = translate.y / m_charHeight;
  int width, height;
  int lineStart = XYToPosition(0, lin);
  m_positionOfCaret = lineStart;

  while (m_positionOfCaret < (signed)m_text.Length() && m_text.GetChar(m_positionOfCaret) != '\n')
  {
    s = m_text.SubString(lineStart, m_positionOfCaret);
    dc.GetTextExtent(m_text.SubString(lineStart, m_positionOfCaret),
                                      &width, &height);
    if (width > translate.x)
      break;

    m_positionOfCaret++;
  }

  m_positionOfCaret = MIN(m_positionOfCaret, (signed)m_text.Length());

  m_displayCaret = true;
  m_caretColumn = -1;
  if (GetType() == MC_TYPE_INPUT)
    FindMatchingParens();
}

void EditorCell::SelectRectText(wxDC &dc, wxPoint& one, wxPoint& two)
{
  SelectPointText(dc, one);
  long start = m_positionOfCaret;
  SelectPointText(dc, two);
  m_selectionEnd = m_positionOfCaret;
  m_selectionStart = start;
  m_paren2 = m_paren1 = -1;
  m_caretColumn = -1;
  if (m_selectionStart == m_selectionEnd)
  {
    m_selectionStart = -1;
    m_selectionEnd = -1;
  }
}

// IsPointInSelection
// Return true if coordinates "point" fall into selection
// If they don't or there is no selection it returns false
bool EditorCell::IsPointInSelection(wxDC& dc, wxPoint point)
{
  if ((m_selectionStart == -1) || (m_selectionEnd == -1) || (m_isActive == false))
    return false;

  wxRect rect = GetRect();
  if (!rect.Contains(point))
    return false;

  wxString s;
  int fontsize1 = m_fontSize;

  dc.SetFont(wxFont(fontsize1, wxFONTFAMILY_MODERN,
                    m_fontStyle,
                    m_fontWeight,
                    m_underlined,
                    m_fontName,
                    m_fontEncoding));
  wxPoint translate(point);
  translate.x -= m_currentPoint.x - 2;
  translate.y -= m_currentPoint.y - 2 - m_center;
  int lin = translate.y / m_charHeight;
  int width, height;
  int lineStart = XYToPosition(0, lin);
  int positionOfCaret = lineStart;
  while (m_text.GetChar(positionOfCaret) != '\n' && positionOfCaret < (signed)m_text.Length())
  {
    s = m_text.SubString(lineStart, positionOfCaret);
    dc.GetTextExtent(m_text.SubString(lineStart, positionOfCaret),
                                      &width, &height);
    if (width > translate.x)
      break;
    positionOfCaret++;
  }
  positionOfCaret = MIN(positionOfCaret, (signed)m_text.Length());

  if ((m_selectionStart >= positionOfCaret) || (m_selectionEnd <= positionOfCaret))
    return false;

  return true;
}

// DivideAtCaret
// returns the string from caret to end and
// modifies the m_text so it contains only the string
// from beginning to caret
// Used for 'Divide Cell', called from MathCtrl
wxString EditorCell::DivideAtCaret()
{
  wxString original = m_text;
  m_containsChanges = true;
  m_text = m_text.SubString(0, m_positionOfCaret - 1);
  ResetSize();
  GetParent()->ResetSize();
  return original.SubString(m_positionOfCaret, original.Length());
}

void EditorCell::CommentSelection()
{
  if ((m_selectionStart == -1) || (m_selectionEnd == -1))
    return;
  m_containsChanges = true;
  m_isDirty = true;
  m_text = m_text.SubString(0, m_selectionStart - 1) + wxT("/*")
    + m_text.SubString(m_selectionStart, m_selectionEnd - 1) + wxT("*/")
    + m_text.SubString(m_selectionEnd, m_text.Length());
  m_positionOfCaret = MIN(m_selectionEnd + 4, (signed)m_text.Length());
  m_selectionStart = m_selectionEnd = -1;
}

/***
 * SelectWordUnderCaret
 * - called from MathCtrl::OnDoubleClick, MathCtrl::Autocomplete and wxMaxima::HelpMenu
 * Selects word under cursor (aA-zZ, 0-9, %, _, count) or
 * the inside of brackets using m_paren1 and m_paren2 if available and selectParens is true.
 * Returns the selected string if selected a word successfully - used for F1 help and
 * MathCtrl::Autocomplete.
 */

wxString EditorCell::SelectWordUnderCaret(bool selectParens, bool toRight)
{
  if (selectParens && (m_paren1 != -1) && (m_paren2 != -1)) {
    m_selectionStart = MIN(m_paren1,m_paren2) + 1;
    m_selectionEnd = MAX(m_paren1, m_paren2);
    m_positionOfCaret = m_selectionEnd;
    return wxT("%");
  }
  wxString wordChars = wxT("ABCDEFGHIJKLMNOPQRSTUVWXYZabcdefghijklmnopqrstuvwxyz1234567890_%");

  long left = m_positionOfCaret, right = m_positionOfCaret;
  while (left > 0)
  {
    if (wordChars.Find(m_text.GetChar(left-1)) == -1)
      break;
    left--;
  }

  if (toRight)
  {
    while (right < (signed)m_text.length() )
    {
      if(wordChars.Find(m_text.GetChar(right)) == -1)
        break;
      right++;
    }
  }

  if (left != right)
  {
    m_selectionStart = left;
    m_selectionEnd = right;
    m_positionOfCaret = m_selectionEnd;
    return m_text.SubString(m_selectionStart, m_selectionEnd - 1);
  }

  return wxString(wxT("%"));
}

bool EditorCell::CopyToClipboard()
{
  if (m_selectionStart == -1)
    return false;
  if (wxTheClipboard->Open())
  {
    long start = MIN(m_selectionStart, m_selectionEnd);
    long end = MAX(m_selectionStart, m_selectionEnd) - 1;
    wxString s = m_text.SubString(start, end);

    wxTheClipboard->SetData(new wxTextDataObject(s));
    wxTheClipboard->Close();
  }
  return true;
}

bool EditorCell::CutToClipboard()
{
  if (m_selectionStart == -1)
    return false;

  SaveValue();
  m_saveValue = true;
  m_containsChanges = true;
  CopyToClipboard();

  long start = MIN(m_selectionStart, m_selectionEnd);
  long end = MAX(m_selectionStart, m_selectionEnd);
  m_positionOfCaret = start;
  m_text = m_text.SubString(0, start - 1) +
           m_text.SubString(end, m_text.Length());

  m_selectionEnd = m_selectionStart = -1;
  m_paren1 = m_paren2 = -1;
  m_width = m_height = m_maxDrop = m_center = -1;

  return true;
}

void EditorCell::InsertText(wxString text)
{
  SaveValue();
  m_saveValue = true;
  m_containsChanges = true;

  if (m_selectionStart > -1)
  {
    long start = MIN(m_selectionStart, m_selectionEnd);
    long end = MAX(m_selectionStart, m_selectionEnd);
    m_positionOfCaret = start;
    m_text = m_text.SubString(0, start - 1) +
             m_text.SubString(end, m_text.Length());
  }
  m_text = m_text.SubString(0, m_positionOfCaret - 1) +
           text +
           m_text.SubString(m_positionOfCaret, m_text.Length());
  m_positionOfCaret += text.Length();

  if (GetType() == MC_TYPE_INPUT)
    FindMatchingParens();

  m_width = m_height = m_maxDrop = m_center = -1;
}

void EditorCell::PasteFromClipboard(bool primary)
{
  if (primary)
    wxTheClipboard->UsePrimarySelection(true);
  if (wxTheClipboard->Open())
  {
    if (wxTheClipboard->IsSupported(wxDF_TEXT))
    {
      wxTextDataObject obj;
      wxTheClipboard->GetData(obj);
      InsertText(obj.GetText());
    }
    wxTheClipboard->Close();
  }
  if (primary)
    wxTheClipboard->UsePrimarySelection(false);
}

wxString EditorCell::GetLineString(int line, int start, int end)
{
  if (start >= end)
    return wxEmptyString;

  int posStart = 0, posEnd = 0;

  posStart = XYToPosition(start, line);
  if (end == -1)
  {
    posEnd = XYToPosition(0, line+1);
    posEnd--;
  }
  else
    posEnd = XYToPosition(end, line);

  return m_text.SubString(posStart, posEnd - 1);
}


bool EditorCell::CanUndo()
{
  return m_textHistory.GetCount()>0 && m_historyPosition != 0;
}

void EditorCell::Undo()
{
  if (m_historyPosition == -1) {
    m_historyPosition = m_textHistory.GetCount()-1;
    m_textHistory.Add(m_text);
    m_startHistory.push_back(m_selectionStart);
    m_endHistory.push_back(m_selectionEnd);
    m_positionHistory.push_back(m_positionOfCaret);
  }
  else
    m_historyPosition--;

  if (m_historyPosition == -1)
    return ;

  m_text = m_textHistory.Item(m_historyPosition);
  m_positionOfCaret = m_positionHistory[m_historyPosition];
  m_selectionStart = m_startHistory[m_historyPosition];
  m_selectionEnd = m_endHistory[m_historyPosition];

  m_paren1 = m_paren2 = -1;
  m_isDirty = true;
  m_width = m_height = m_maxDrop = m_center = -1;
}


bool EditorCell::CanRedo()
{
  return m_textHistory.GetCount()>0 &&
    m_historyPosition >= 0 &&
    m_historyPosition < m_textHistory.GetCount()-1;
}

void EditorCell::Redo()
{
  if (m_historyPosition == -1)
    return;

  m_historyPosition++;

  if (m_historyPosition >= m_textHistory.GetCount())
    return ;

  m_text = m_textHistory.Item(m_historyPosition);
  m_positionOfCaret = m_positionHistory[m_historyPosition];
  m_selectionStart = m_startHistory[m_historyPosition];
  m_selectionEnd = m_endHistory[m_historyPosition];

  m_paren1 = m_paren2 = -1;
  m_isDirty = true;
  m_width = m_height = m_maxDrop = m_center = -1;
}


void EditorCell::SaveValue()
{
  if (m_textHistory.GetCount()>0) {
    if (m_textHistory.Last() == m_text)
      return ;
  }

  if (m_historyPosition != -1) {
    int len = m_textHistory.GetCount() - m_historyPosition;
    m_textHistory.RemoveAt(m_historyPosition, len);
    m_startHistory.erase(m_startHistory.begin() + m_historyPosition, m_startHistory.end());
    m_endHistory.erase(m_endHistory.begin() + m_historyPosition, m_endHistory.end());
    m_positionHistory.erase(m_positionHistory.begin() + m_historyPosition, m_positionHistory.end());
  }

  m_textHistory.Add(m_text);
  m_startHistory.push_back(m_selectionStart);
  m_endHistory.push_back(m_selectionEnd);
  m_positionHistory.push_back(m_positionOfCaret);
  m_historyPosition = -1;
}

void EditorCell::ClearUndo()
{
  m_textHistory.Clear();
  m_startHistory.clear();
  m_endHistory.clear();
  m_positionHistory.clear();
  m_historyPosition = -1;
}

void EditorCell::SetValue(wxString text)
{
  if (m_type == MC_TYPE_INPUT)
  {
    if (m_matchParens)
    {
      if (text == wxT("(")) {
        m_text = wxT("()");
        m_positionOfCaret = 1;
      }
      else if (text == wxT("[")) {
        m_text = wxT("[]");
        m_positionOfCaret = 1;
      }
      else if (text == wxT("{")) {
        m_text = wxT("{}");
        m_positionOfCaret = 1;
      }
      else if (text == wxT("\"")) {
        m_text = wxT("\"\"");
        m_positionOfCaret = 1;
      }
      else {
        m_text = text;
        m_positionOfCaret = m_text.Length();
      }
    }
    else {
      m_text = text;
      m_positionOfCaret = m_text.Length();
    }

    if (m_insertAns)
    {
      if (m_text == wxT("+") ||
          m_text == wxT("*") ||
          m_text == wxT("/") ||
          m_text == wxT("^") ||
          m_text == wxT("=") ||
          m_text == wxT(","))
      {
        m_text = wxT("%") + m_text;
        m_positionOfCaret = m_text.Length();
      }
    }
  }
  else
  {
    m_text = text;
    m_positionOfCaret = m_text.Length();
  }

  FindMatchingParens();
  m_containsChanges = true;
}

bool EditorCell::CheckChanges()
{
  if (m_containsChanges != m_containsChangesCheck) {
    m_containsChangesCheck = m_containsChanges;
    return true;
  }

  return false;
}

int EditorCell::ReplaceAll(wxString oldString, wxString newString)
{
  SaveValue();
  int count = m_text.Replace(oldString, newString);
  if (count > 0)
  {
    m_containsChanges = true;
    m_selectionStart = m_selectionEnd = -1;
  }
  return count;
}

bool EditorCell::FindNext(wxString str, bool down, bool ignoreCase)
{
  int start = down ? 0 : m_text.Length();
  wxString text(m_text);

  if (ignoreCase)
  {
    str.MakeLower();
    text.MakeLower();
  }

  if (m_selectionStart >= 0)
  {
    if (down)
      start = m_selectionStart + 1;
    else
      start = m_selectionStart - 1;
  }
  else if (m_isActive)
    start = m_positionOfCaret;

  if (!down && m_selectionStart == 0)
    return false;

  int strStart = wxNOT_FOUND;
  if (down)
    strStart = text.find(str, start);
  else
    strStart = text.rfind(str, start);

  if (strStart != wxNOT_FOUND)
  {
    m_selectionStart = strStart;
    m_selectionEnd = strStart + str.Length();
    return true;
  }
  return false;
}

bool EditorCell::ReplaceSelection(wxString oldStr, wxString newStr)
{
  if (m_selectionStart > -1 &&
      m_text.SubString(m_selectionStart, m_selectionEnd - 1) == oldStr)
  {
    m_text = m_text.SubString(0, m_selectionStart - 1) +
             newStr +
             m_text.SubString(m_selectionEnd, m_text.Length());
    m_containsChanges = -1;
    m_positionOfCaret = m_selectionStart + newStr.Length();
    m_selectionStart = -1;
    m_selectionEnd = -1;
    
    if (GetType() == MC_TYPE_INPUT)
      FindMatchingParens();

    return true;
  }
  return false;
}

wxString EditorCell::GetSelectionString()
{
  if (m_selectionStart == -1 || m_selectionEnd == -1)
    return wxEmptyString;
  return m_text.SubString(m_selectionStart, m_selectionEnd-1);
}

void EditorCell::ClearSelection()
{
  if (m_selectionStart == -1 || m_selectionEnd == -1)
    return;

  m_positionOfCaret = m_selectionEnd;
  m_selectionStart = m_selectionEnd = -1;
}

/***
 * FindNextTemplate selects the next template
 * of moves the cursor behind the first closing
 * paren in the current line.
 */
bool EditorCell::FindNextTemplate(bool left)
{
  wxRegEx varsRegex;

  if (left)
    varsRegex.Compile(wxT("(<[^> \n]+>)[^>]*$"));
  else
    varsRegex.Compile(wxT("(<[^> \n]+>)"));

  int positionOfCaret = m_positionOfCaret;
  if (!left && m_selectionEnd != -1)
    positionOfCaret = m_selectionEnd;


  // Splits the string into first (from caret in the direction of search)
  // and second (the rest of the string)
  wxString first, second;
  if (left)
  {
    first = m_text.Mid(0, positionOfCaret);
    second = m_text.Mid(positionOfCaret);
  }
  else
  {
    first = m_text.Mid(positionOfCaret);
    second = m_text.Mid(0, positionOfCaret);
  }

  size_t start, length;

  // First search in the direction of search
  if (varsRegex.Matches(first))
  {
    varsRegex.GetMatch(&start, &length, 1);
    if (left)
      m_positionOfCaret = m_selectionStart = start;
    else
      m_positionOfCaret = m_selectionStart = positionOfCaret + start;
    m_selectionEnd = m_selectionStart + length;
    return true;
  }

  // Then in the rest of the string
  if (varsRegex.Matches(second))
  {
    varsRegex.GetMatch(&start, &length, 1);
    if (!left)
      m_positionOfCaret = m_selectionStart = start;
    else
      m_positionOfCaret = m_selectionStart = positionOfCaret + start;
    m_selectionEnd = m_selectionStart + length;
    return true;
  }

  return false;
}

void EditorCell::CaretToEnd()
{
  m_positionOfCaret = m_text.Length();
  if (GetType() == MC_TYPE_INPUT)
    FindMatchingParens();
}

void EditorCell::CaretToStart()
{
  m_positionOfCaret = 0;
  if (GetType() == MC_TYPE_INPUT)
    FindMatchingParens();
}

void EditorCell::CaretToPosition(int pos)
{
  m_positionOfCaret = pos;
  if (GetType() == MC_TYPE_INPUT)
    FindMatchingParens();
}<|MERGE_RESOLUTION|>--- conflicted
+++ resolved
@@ -454,7 +454,6 @@
   static const wxString delim(wxT("()[]{},.;?/*:=&$"));
 
   if ((event.GetKeyCode() != WXK_DOWN) &&
-<<<<<<< HEAD
       (event.GetKeyCode() != WXK_PAGEUP) &&
       #ifdef WXK_PRIOR
       (event.GetKeyCode() != WXK_PRIOR) &&
@@ -465,15 +464,8 @@
       (event.GetKeyCode() != WXK_UP) &&
       (event.GetKeyCode() != WXK_PAGEDOWN)
     )
-=======
-      (event.GetKeyCode() != WXK_PAGEDOWN) &&
-      (event.GetKeyCode() != WXK_NEXT) &&
-      (event.GetKeyCode() != WXK_PAGEUP) &&
-      (event.GetKeyCode() != WXK_PRIOR) &&
-      (event.GetKeyCode() != WXK_UP))
->>>>>>> cfe59a93
-      m_caretColumn = -1; // make caretColumn invalid
-
+    m_caretColumn = -1; // make caretColumn invalid
+  
   switch (event.GetKeyCode())
   {
 
@@ -565,13 +557,9 @@
     break;
 
   case WXK_PAGEDOWN:
-<<<<<<< HEAD
   #ifdef WXK_NEXT
   case WXK_NEXT:
   #endif
-=======
-  case WXK_NEXT:
->>>>>>> cfe59a93
   case WXK_DOWN:
     SaveValue();
     {
@@ -603,13 +591,9 @@
     break;
 
   case WXK_PAGEUP:
-<<<<<<< HEAD
   #ifdef WXK_PRIOR
   case WXK_PRIOR:
   #endif
-=======
-  case WXK_PRIOR:
->>>>>>> cfe59a93
   case WXK_UP:
     SaveValue();
     {
