--- conflicted
+++ resolved
@@ -1999,16 +1999,13 @@
   switch (ccode) {
     // These are ingored
   case WXK_PAGEUP:
-<<<<<<< HEAD
   #ifdef WXK_PRIOR
   case WXK_PRIOR: // Is on some systems a replacement for WXK_PAGEUP
-  case WXK_NEXT:  
   #endif 
-=======
-  case WXK_PRIOR
->>>>>>> cfe59a93
+  #ifdef WXK_NEXT
+  case WXK_NEXT:
+  #endif
   case WXK_PAGEDOWN:
-  case WXK_NEXT:
   case WXK_LEFT:
   case WXK_RIGHT:
   case WXK_WINDOWS_LEFT:
