# This file is based on
# https://github.com/Ifsttar/I-Simpa/blob/master/appveyor.yml

image:
 - Visual Studio 2017


# clone directory
clone_folder: c:\projects\wxMaxima


# cache the build results in order to speed up the build
cache:
  - build\CMakeFiles

# branches to build
branches:
  only:
    - master

# scripts to run before build
before_build:
  # sent environment variables for wxWidgets
  - cmd: set WXWIN=C:/wxWidgets
  - cmd: set wxWidgets_ROOT_DIR=%WXWIN%
  - ps: Start-FileDownload 'https://github.com/wxWidgets/wxWidgets/releases/download/v3.1.2/wxMSW-3.1.2_vc141_x64_Dev.7z'
  - ps: Start-FileDownload 'https://github.com/wxWidgets/wxWidgets/releases/download/v3.1.2/wxWidgets-3.1.2-headers.7z'
  - cmd: 7z x wxMSW-3.1.2_vc141_x64_Dev.7z -oC:\wxWidgets
  - cmd: 7z x wxWidgets-3.1.2-headers.7z -oC:\wxWidgets
  - cmd: echo Running cmake...
  - cmd: if not exist c:\projects\wxMaxima\build mkdir c:\projects\wxMaxima\build
  - cmd: cd c:\projects\wxMaxima\build
  - cmd: cmake  -LAH -G "Visual Studio 15 2017 Win64" .. -DCMAKE_BUILD_TYPE=release

build_script:
  - cmd: cd c:\projects\wxMaxima\build
  - cmd: CALL "C:\Program Files (x86)\Microsoft Visual Studio\2017\Community\VC\Auxiliary\Build\vcvars64.bat"
  - cmd: msbuild "INSTALL.vcxproj" /consoleloggerparameters:Verbosity=minimal /target:Build /logger:"C:\Program Files\AppVeyor\BuildAgent\Appveyor.MSBuildLogger.dll"

after_build:
<<<<<<< HEAD
  - cd c:\projects\wxMaxima\build
  - CALL "C:\Program Files (x86)\Microsoft Visual Studio\2017\Community\VC\Auxiliary\Build\vcvars64.bat"
  - xcopy /i Debug Release
  - msbuild "PACKAGE.vcxproj" /consoleloggerparameters:Verbosity=minimal /target:Build /logger:"C:\Program Files\AppVeyor\BuildAgent\Appveyor.MSBuildLogger.dll"
=======
  - cmd: cd c:\projects\wxMaxima\build
  - cmd: CALL "C:\Program Files (x86)\Microsoft Visual Studio\2017\Community\VC\Auxiliary\Build\vcvars64.bat"
  - cmd: mkdir src\Release
  - cmd: copy src\Debug\wxmaxima.exe src\Release
  - cmd: cpack -G NSIS . --debug --verbose
  - cmd: msbuild "PACKAGE.vcxproj" /consoleloggerparameters:Verbosity=minimal /target:Build /logger:"C:\Program Files\AppVeyor\BuildAgent\Appveyor.MSBuildLogger.dll"
>>>>>>> 3f54409e

artifacts:
  - path: 'build\CMakeFiles\CMakeOutput.log'
    name: cmake_output_log
  - path: 'build\*.tar.gz'
    name: tarball
  - path: '\build\src\Debug\wxmaxima.exe'
    name: wxMaxima<|MERGE_RESOLUTION|>--- conflicted
+++ resolved
@@ -30,7 +30,7 @@
   - cmd: echo Running cmake...
   - cmd: if not exist c:\projects\wxMaxima\build mkdir c:\projects\wxMaxima\build
   - cmd: cd c:\projects\wxMaxima\build
-  - cmd: cmake  -LAH -G "Visual Studio 15 2017 Win64" .. -DCMAKE_BUILD_TYPE=release
+  - cmd: cmake  -LAH -G "Visual Studio 15 2017 Win64" ..
 
 build_script:
   - cmd: cd c:\projects\wxMaxima\build
@@ -38,19 +38,11 @@
   - cmd: msbuild "INSTALL.vcxproj" /consoleloggerparameters:Verbosity=minimal /target:Build /logger:"C:\Program Files\AppVeyor\BuildAgent\Appveyor.MSBuildLogger.dll"
 
 after_build:
-<<<<<<< HEAD
-  - cd c:\projects\wxMaxima\build
-  - CALL "C:\Program Files (x86)\Microsoft Visual Studio\2017\Community\VC\Auxiliary\Build\vcvars64.bat"
-  - xcopy /i Debug Release
-  - msbuild "PACKAGE.vcxproj" /consoleloggerparameters:Verbosity=minimal /target:Build /logger:"C:\Program Files\AppVeyor\BuildAgent\Appveyor.MSBuildLogger.dll"
-=======
   - cmd: cd c:\projects\wxMaxima\build
   - cmd: CALL "C:\Program Files (x86)\Microsoft Visual Studio\2017\Community\VC\Auxiliary\Build\vcvars64.bat"
-  - cmd: mkdir src\Release
-  - cmd: copy src\Debug\wxmaxima.exe src\Release
+  - cmd: xcopy /i Debug Release
   - cmd: cpack -G NSIS . --debug --verbose
   - cmd: msbuild "PACKAGE.vcxproj" /consoleloggerparameters:Verbosity=minimal /target:Build /logger:"C:\Program Files\AppVeyor\BuildAgent\Appveyor.MSBuildLogger.dll"
->>>>>>> 3f54409e
 
 artifacts:
   - path: 'build\CMakeFiles\CMakeOutput.log'
