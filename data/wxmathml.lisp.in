--- conflicted
+++ resolved
@@ -1824,13 +1824,7 @@
 	($batchload searched-for)
 	(format t "<wxxml-symbols>~{~a~^$~}</wxxml-symbols>"
 		(append (mapcar #'$print_function (cdr ($append $functions $macros)))
-<<<<<<< HEAD
 			(mapcar #'symbol-to-string (cdr ($append $values $myoptions $rules))))))
-=======
-			(mapcar #'symbol-to-string (cdr (append $values $myoptions $rules)))
-			(if (boundp $known_units) ((mapcar #'unit-to-string (cdr ($known_units))))
-			)))
->>>>>>> 2cd26967
        (($lisp $object)
 	;; do something about handling errors
 	;; during loading. Foobar fail act errors.
